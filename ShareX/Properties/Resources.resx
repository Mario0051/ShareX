﻿<?xml version="1.0" encoding="utf-8"?>
<root>
  <!-- 
    Microsoft ResX Schema 
    
    Version 2.0
    
    The primary goals of this format is to allow a simple XML format 
    that is mostly human readable. The generation and parsing of the 
    various data types are done through the TypeConverter classes 
    associated with the data types.
    
    Example:
    
    ... ado.net/XML headers & schema ...
    <resheader name="resmimetype">text/microsoft-resx</resheader>
    <resheader name="version">2.0</resheader>
    <resheader name="reader">System.Resources.ResXResourceReader, System.Windows.Forms, ...</resheader>
    <resheader name="writer">System.Resources.ResXResourceWriter, System.Windows.Forms, ...</resheader>
    <data name="Name1"><value>this is my long string</value><comment>this is a comment</comment></data>
    <data name="Color1" type="System.Drawing.Color, System.Drawing">Blue</data>
    <data name="Bitmap1" mimetype="application/x-microsoft.net.object.binary.base64">
        <value>[base64 mime encoded serialized .NET Framework object]</value>
    </data>
    <data name="Icon1" type="System.Drawing.Icon, System.Drawing" mimetype="application/x-microsoft.net.object.bytearray.base64">
        <value>[base64 mime encoded string representing a byte array form of the .NET Framework object]</value>
        <comment>This is a comment</comment>
    </data>
                
    There are any number of "resheader" rows that contain simple 
    name/value pairs.
    
    Each data row contains a name, and value. The row also contains a 
    type or mimetype. Type corresponds to a .NET class that support 
    text/value conversion through the TypeConverter architecture. 
    Classes that don't support this are serialized and stored with the 
    mimetype set.
    
    The mimetype is used for serialized objects, and tells the 
    ResXResourceReader how to depersist the object. This is currently not 
    extensible. For a given mimetype the value must be set accordingly:
    
    Note - application/x-microsoft.net.object.binary.base64 is the format 
    that the ResXResourceWriter will generate, however the reader can 
    read any of the formats listed below.
    
    mimetype: application/x-microsoft.net.object.binary.base64
    value   : The object must be serialized with 
            : System.Runtime.Serialization.Formatters.Binary.BinaryFormatter
            : and then encoded with base64 encoding.
    
    mimetype: application/x-microsoft.net.object.soap.base64
    value   : The object must be serialized with 
            : System.Runtime.Serialization.Formatters.Soap.SoapFormatter
            : and then encoded with base64 encoding.

    mimetype: application/x-microsoft.net.object.bytearray.base64
    value   : The object must be serialized into a byte array 
            : using a System.ComponentModel.TypeConverter
            : and then encoded with base64 encoding.
    -->
  <xsd:schema id="root" xmlns="" xmlns:xsd="http://www.w3.org/2001/XMLSchema" xmlns:msdata="urn:schemas-microsoft-com:xml-msdata">
    <xsd:import namespace="http://www.w3.org/XML/1998/namespace" />
    <xsd:element name="root" msdata:IsDataSet="true">
      <xsd:complexType>
        <xsd:choice maxOccurs="unbounded">
          <xsd:element name="metadata">
            <xsd:complexType>
              <xsd:sequence>
                <xsd:element name="value" type="xsd:string" minOccurs="0" />
              </xsd:sequence>
              <xsd:attribute name="name" use="required" type="xsd:string" />
              <xsd:attribute name="type" type="xsd:string" />
              <xsd:attribute name="mimetype" type="xsd:string" />
              <xsd:attribute ref="xml:space" />
            </xsd:complexType>
          </xsd:element>
          <xsd:element name="assembly">
            <xsd:complexType>
              <xsd:attribute name="alias" type="xsd:string" />
              <xsd:attribute name="name" type="xsd:string" />
            </xsd:complexType>
          </xsd:element>
          <xsd:element name="data">
            <xsd:complexType>
              <xsd:sequence>
                <xsd:element name="value" type="xsd:string" minOccurs="0" msdata:Ordinal="1" />
                <xsd:element name="comment" type="xsd:string" minOccurs="0" msdata:Ordinal="2" />
              </xsd:sequence>
              <xsd:attribute name="name" type="xsd:string" use="required" msdata:Ordinal="1" />
              <xsd:attribute name="type" type="xsd:string" msdata:Ordinal="3" />
              <xsd:attribute name="mimetype" type="xsd:string" msdata:Ordinal="4" />
              <xsd:attribute ref="xml:space" />
            </xsd:complexType>
          </xsd:element>
          <xsd:element name="resheader">
            <xsd:complexType>
              <xsd:sequence>
                <xsd:element name="value" type="xsd:string" minOccurs="0" msdata:Ordinal="1" />
              </xsd:sequence>
              <xsd:attribute name="name" type="xsd:string" use="required" />
            </xsd:complexType>
          </xsd:element>
        </xsd:choice>
      </xsd:complexType>
    </xsd:element>
  </xsd:schema>
  <resheader name="resmimetype">
    <value>text/microsoft-resx</value>
  </resheader>
  <resheader name="version">
    <value>2.0</value>
  </resheader>
  <resheader name="reader">
    <value>System.Resources.ResXResourceReader, System.Windows.Forms, Version=4.0.0.0, Culture=neutral, PublicKeyToken=b77a5c561934e089</value>
  </resheader>
  <resheader name="writer">
    <value>System.Resources.ResXResourceWriter, System.Windows.Forms, Version=4.0.0.0, Culture=neutral, PublicKeyToken=b77a5c561934e089</value>
  </resheader>
  <data name="UploadTask_DoUploadJob_You_are_attempting_to_upload_a_large_file" xml:space="preserve">
    <value>You are attempting to upload a large file.
Are you sure you want to continue?</value>
  </data>
  <assembly alias="System.Windows.Forms" name="System.Windows.Forms, Version=4.0.0.0, Culture=neutral, PublicKeyToken=b77a5c561934e089" />
  <data name="ui_scroll_pane_image" type="System.Resources.ResXFileRef, System.Windows.Forms">
    <value>..\Resources\ui-scroll-pane-image.png;System.Drawing.Bitmap, System.Drawing, Version=4.0.0.0, Culture=neutral, PublicKeyToken=b03f5f7f11d50a3a</value>
  </data>
  <data name="disk_small" type="System.Resources.ResXFileRef, System.Windows.Forms">
    <value>..\Resources\disk-small.png;System.Drawing.Bitmap, System.Drawing, Version=4.0.0.0, Culture=neutral, PublicKeyToken=b03f5f7f11d50a3a</value>
  </data>
  <data name="ScreenRecordForm_StartRecording_Encoding___" xml:space="preserve">
    <value>Encoding...</value>
    <comment>Text must be equal to or lower than 54 characters because of tray icon text length limit.</comment>
  </data>
  <data name="Exclamation_16" type="System.Resources.ResXFileRef, System.Windows.Forms">
    <value>..\Resources\Exclamation-16.png;System.Drawing.Bitmap, System.Drawing, Version=4.0.0.0, Culture=neutral, PublicKeyToken=b03f5f7f11d50a3a</value>
  </data>
  <data name="UploadManager_IsUploadConfirmed_Are_you_sure_you_want_to_upload__0__files_" xml:space="preserve">
    <value>Are you sure you want to upload {0} files?</value>
  </data>
  <data name="BeforeUploadControl_AddDestination_Custom" xml:space="preserve">
    <value>Custom</value>
  </data>
  <data name="UploadTask_Stop_Stopping" xml:space="preserve">
    <value>Stopping</value>
  </data>
  <data name="Patreon_Button_01" type="System.Resources.ResXFileRef, System.Windows.Forms">
    <value>..\Resources\Patreon_Button_01.png;System.Drawing.Bitmap, System.Drawing, Version=4.0.0.0, Culture=neutral, PublicKeyToken=b03f5f7f11d50a3a</value>
  </data>
  <data name="UploadTask_CreateURLShortenerTask_Shorten_URL___0__" xml:space="preserve">
    <value>Shorten URL ({0})</value>
  </data>
  <data name="layer_transparent" type="System.Resources.ResXFileRef, System.Windows.Forms">
    <value>..\Resources\layer-transparent.png;System.Drawing.Bitmap, System.Drawing, Version=4.0.0.0, Culture=neutral, PublicKeyToken=b03f5f7f11d50a3a</value>
  </data>
  <data name="ScreenRecordForm_StartRecording_There_is_no_valid_CLI_video_encoder_selected_" xml:space="preserve">
    <value>There is no valid CLI video encoder selected.</value>
  </data>
  <data name="ActionsToolbar_OpenAtShareXStartup" xml:space="preserve">
    <value>Open at ShareX startup</value>
  </data>
  <data name="UploadTask_DownloadAndUpload_Downloading" xml:space="preserve">
    <value>Downloading</value>
  </data>
  <data name="AboutForm_AboutForm_Language_fr" xml:space="preserve">
    <value>French</value>
  </data>
  <data name="UploadTask_DoUploadJob_Uploading" xml:space="preserve">
    <value>Uploading</value>
  </data>
  <data name="printer" type="System.Resources.ResXFileRef, System.Windows.Forms">
    <value>..\Resources\printer.png;System.Drawing.Bitmap, System.Drawing, Version=4.0.0.0, Culture=neutral, PublicKeyToken=b03f5f7f11d50a3a</value>
  </data>
  <data name="tw" type="System.Resources.ResXFileRef, System.Windows.Forms">
    <value>..\Resources\tw.png;System.Drawing.Bitmap, System.Drawing, Version=4.0.0.0, Culture=neutral, PublicKeyToken=b03f5f7f11d50a3a</value>
  </data>
  <data name="toolbox" type="System.Resources.ResXFileRef, System.Windows.Forms">
    <value>..\Resources\toolbox.png;System.Drawing.Bitmap, System.Drawing, Version=2.0.0.0, Culture=neutral, PublicKeyToken=b03f5f7f11d50a3a</value>
  </data>
  <data name="vn" type="System.Resources.ResXFileRef, System.Windows.Forms">
    <value>..\Resources\vn.png;System.Drawing.Bitmap, System.Drawing, Version=4.0.0.0, Culture=neutral, PublicKeyToken=b03f5f7f11d50a3a</value>
  </data>
  <data name="AboutForm_AboutForm_Language_nl_NL" xml:space="preserve">
    <value>Dutch</value>
  </data>
  <data name="au" type="System.Resources.ResXFileRef, System.Windows.Forms">
    <value>..\Resources\au.png;System.Drawing.Bitmap, System.Drawing, Version=2.0.0.0, Culture=neutral, PublicKeyToken=b03f5f7f11d50a3a</value>
  </data>
  <data name="ScreenRecordForm_StartRecording_FFmpeg_error" xml:space="preserve">
    <value>FFmpeg error</value>
  </data>
  <data name="ActionsToolbar_Edit" xml:space="preserve">
    <value>Edit...</value>
  </data>
  <data name="AboutForm_AboutForm_Language_vi_VN" xml:space="preserve">
    <value>Vietnamese</value>
  </data>
  <data name="images_stack" type="System.Resources.ResXFileRef, System.Windows.Forms">
    <value>..\Resources\images-stack.png;System.Drawing.Bitmap, System.Drawing, Version=4.0.0.0, Culture=neutral, PublicKeyToken=b03f5f7f11d50a3a</value>
  </data>
  <data name="document_globe" type="System.Resources.ResXFileRef, System.Windows.Forms">
    <value>..\Resources\document-globe.png;System.Drawing.Bitmap, System.Drawing, Version=4.0.0.0, Culture=neutral, PublicKeyToken=b03f5f7f11d50a3a</value>
  </data>
  <data name="control_record_yellow" type="System.Resources.ResXFileRef, System.Windows.Forms">
    <value>..\Resources\control-record-yellow.png;System.Drawing.Bitmap, System.Drawing, Version=2.0.0.0, Culture=neutral, PublicKeyToken=b03f5f7f11d50a3a</value>
  </data>
  <data name="TaskCompletedSound" type="System.Resources.ResXFileRef, System.Windows.Forms">
    <value>..\Resources\TaskCompletedSound.wav;System.IO.MemoryStream, mscorlib, Version=4.0.0.0, Culture=neutral, PublicKeyToken=b77a5c561934e089</value>
  </data>
  <data name="ActionsToolbar__LockPosition" xml:space="preserve">
    <value>Lock position</value>
  </data>
  <data name="QRCodeForm_InputTextToEncode" xml:space="preserve">
    <value>Input text to encode</value>
  </data>
  <data name="TaskHelpers_OpenFTPClient_Unable_to_find_valid_FTP_account_" xml:space="preserve">
    <value>Unable to find a valid FTP account.</value>
  </data>
  <data name="CaptureSound" type="System.Resources.ResXFileRef, System.Windows.Forms">
    <value>..\Resources\CaptureSound.wav;System.IO.MemoryStream, mscorlib, Version=4.0.0.0, Culture=neutral, PublicKeyToken=b77a5c561934e089</value>
  </data>
  <data name="tick_button" type="System.Resources.ResXFileRef, System.Windows.Forms">
    <value>..\Resources\tick-button.png;System.Drawing.Bitmap, System.Drawing, Version=2.0.0.0, Culture=neutral, PublicKeyToken=b03f5f7f11d50a3a</value>
  </data>
  <data name="control_record" type="System.Resources.ResXFileRef, System.Windows.Forms">
    <value>..\Resources\control-record.png;System.Drawing.Bitmap, System.Drawing, Version=2.0.0.0, Culture=neutral, PublicKeyToken=b03f5f7f11d50a3a</value>
  </data>
  <data name="keyboard__plus" type="System.Resources.ResXFileRef, System.Windows.Forms">
    <value>..\Resources\keyboard--plus.png;System.Drawing.Bitmap, System.Drawing, Version=4.0.0.0, Culture=neutral, PublicKeyToken=b03f5f7f11d50a3a</value>
  </data>
  <data name="application_blog" type="System.Resources.ResXFileRef, System.Windows.Forms">
    <value>..\Resources\application-blog.png;System.Drawing.Bitmap, System.Drawing, Version=4.0.0.0, Culture=neutral, PublicKeyToken=b03f5f7f11d50a3a</value>
  </data>
  <data name="AboutForm_AboutForm_Contributors" xml:space="preserve">
    <value>Contributors</value>
  </data>
  <data name="hu" type="System.Resources.ResXFileRef, System.Windows.Forms">
    <value>..\Resources\hu.png;System.Drawing.Bitmap, System.Drawing, Version=4.0.0.0, Culture=neutral, PublicKeyToken=b03f5f7f11d50a3a</value>
  </data>
  <data name="application_network" type="System.Resources.ResXFileRef, System.Windows.Forms">
    <value>..\Resources\application-network.png;System.Drawing.Bitmap, System.Drawing, Version=4.0.0.0, Culture=neutral, PublicKeyToken=b03f5f7f11d50a3a</value>
  </data>
  <data name="TaskManager_task_UploadCompleted_ShareX___Task_completed" xml:space="preserve">
    <value>Task completed</value>
  </data>
  <data name="application_terminal" type="System.Resources.ResXFileRef, System.Windows.Forms">
    <value>..\Resources\application-terminal.png;System.Drawing.Bitmap, System.Drawing, Version=4.0.0.0, Culture=neutral, PublicKeyToken=b03f5f7f11d50a3a</value>
  </data>
  <data name="folder_open_image" type="System.Resources.ResXFileRef, System.Windows.Forms">
    <value>..\Resources\folder-open-image.png;System.Drawing.Bitmap, System.Drawing, Version=2.0.0.0, Culture=neutral, PublicKeyToken=b03f5f7f11d50a3a</value>
  </data>
  <data name="camcorder_pencil" type="System.Resources.ResXFileRef, System.Windows.Forms">
    <value>..\Resources\camcorder--pencil.png;System.Drawing.Bitmap, System.Drawing, Version=4.0.0.0, Culture=neutral, PublicKeyToken=b03f5f7f11d50a3a</value>
  </data>
  <data name="application_monitor" type="System.Resources.ResXFileRef, System.Windows.Forms">
    <value>..\Resources\application-monitor.png;System.Drawing.Bitmap, System.Drawing, Version=2.0.0.0, Culture=neutral, PublicKeyToken=b03f5f7f11d50a3a</value>
  </data>
  <data name="ActionsForm_btnOK_Click_Name_can_t_be_empty_" xml:space="preserve">
    <value>Name can't be empty.</value>
  </data>
  <data name="disk" type="System.Resources.ResXFileRef, System.Windows.Forms">
    <value>..\Resources\disk.png;System.Drawing.Bitmap, System.Drawing, Version=4.0.0.0, Culture=neutral, PublicKeyToken=b03f5f7f11d50a3a</value>
  </data>
  <data name="globe_pencil" type="System.Resources.ResXFileRef, System.Windows.Forms">
    <value>..\Resources\globe--pencil.png;System.Drawing.Bitmap, System.Drawing, Version=2.0.0.0, Culture=neutral, PublicKeyToken=b03f5f7f11d50a3a</value>
  </data>
  <data name="ApplicationSettingsForm_cbSteamShowInApp_CheckedChanged_For_settings_to_take_effect_ShareX_needs_to_be_reopened_from_Steam_" xml:space="preserve">
    <value>For settings to take effect ShareX needs to be reopened from Steam.</value>
  </data>
  <data name="drive_download" type="System.Resources.ResXFileRef, System.Windows.Forms">
    <value>..\Resources\drive-download.png;System.Drawing.Bitmap, System.Drawing, Version=4.0.0.0, Culture=neutral, PublicKeyToken=b03f5f7f11d50a3a</value>
  </data>
  <data name="MainForm_UpdateToggleHotkeyButton_Disable_hotkeys" xml:space="preserve">
    <value>Disable hotkeys</value>
  </data>
  <data name="UploadTask_ThreadDoWork_URL_is_empty_" xml:space="preserve">
    <value>URL is empty.</value>
  </data>
  <data name="MainForm_tsmiTestTextUpload_Click_Text_upload_test" xml:space="preserve">
    <value>Text upload test</value>
  </data>
  <data name="ApplicationSettingsForm_btnBrowsePersonalFolderPath_Click_Choose_ShareX_personal_folder_path" xml:space="preserve">
    <value>Choose ShareX personal folder path</value>
  </data>
  <data name="HotkeyManager_ShowFailedHotkeys_Unable_to_register_hotkey" xml:space="preserve">
    <value>Unable to register {0}:

{1}

Please select a different hotkey or quit the conflicting application and reopen ShareX.</value>
  </data>
  <data name="MainForm_tsmiDeleteSelectedFile_Click_File_delete_confirmation" xml:space="preserve">
    <value>File delete confirmation</value>
  </data>
  <data name="layer_shape_curve" type="System.Resources.ResXFileRef, System.Windows.Forms">
    <value>..\Resources\layer-shape-curve.png;System.Drawing.Bitmap, System.Drawing, Version=2.0.0.0, Culture=neutral, PublicKeyToken=b03f5f7f11d50a3a</value>
  </data>
  <data name="AutoCaptureForm_Execute_Stop" xml:space="preserve">
    <value>Stop</value>
  </data>
  <data name="ui_menu_blue" type="System.Resources.ResXFileRef, System.Windows.Forms">
    <value>..\Resources\ui-menu-blue.png;System.Drawing.Bitmap, System.Drawing, Version=4.0.0.0, Culture=neutral, PublicKeyToken=b03f5f7f11d50a3a</value>
  </data>
  <data name="clock__arrow" type="System.Resources.ResXFileRef, System.Windows.Forms">
    <value>..\Resources\clock--arrow.png;System.Drawing.Bitmap, System.Drawing, Version=4.0.0.0, Culture=neutral, PublicKeyToken=b03f5f7f11d50a3a</value>
  </data>
  <data name="UploadTask_CreateShareURLTask_Share_URL___0__" xml:space="preserve">
    <value>Share URL ({0})</value>
  </data>
  <data name="ClipboardFormatForm_ClipboardFormatForm_Supported_variables___0__and_other_variables_such_as__1__etc_" xml:space="preserve">
    <value>Supported variables: {0} and other variables such as {1} etc.</value>
  </data>
  <data name="AutoCaptureForm_UpdateRegion_X___0___Y___1___Width___2___Height___3_" xml:space="preserve">
    <value>X: {0}, Y: {1}, Width: {2}, Height: {3}</value>
  </data>
  <data name="tr" type="System.Resources.ResXFileRef, System.Windows.Forms">
    <value>..\Resources\tr.png;System.Drawing.Bitmap, System.Drawing, Version=2.0.0.0, Culture=neutral, PublicKeyToken=b03f5f7f11d50a3a</value>
  </data>
  <data name="TaskSettingsForm_UpdateWindowTitle_Task_settings" xml:space="preserve">
    <value>Task settings</value>
  </data>
  <data name="HotkeySettingsForm_Reset_all_hotkeys_to_defaults_Confirmation" xml:space="preserve">
    <value>Reset all hotkeys to defaults?</value>
  </data>
  <data name="ScreenRecordForm_StartRecording_FFmpeg_video_and_audio_source_both_can_t_be__None__" xml:space="preserve">
    <value>FFmpeg video and audio source can't both be "None".</value>
  </data>
  <data name="edit_scale" type="System.Resources.ResXFileRef, System.Windows.Forms">
    <value>..\Resources\edit-scale.png;System.Drawing.Bitmap, System.Drawing, Version=2.0.0.0, Culture=neutral, PublicKeyToken=b03f5f7f11d50a3a</value>
  </data>
  <data name="keyboard__minus" type="System.Resources.ResXFileRef, System.Windows.Forms">
    <value>..\Resources\keyboard--minus.png;System.Drawing.Bitmap, System.Drawing, Version=4.0.0.0, Culture=neutral, PublicKeyToken=b03f5f7f11d50a3a</value>
  </data>
  <data name="Google" type="System.Resources.ResXFileRef, System.Windows.Forms">
    <value>..\Resources\Google.png;System.Drawing.Bitmap, System.Drawing, Version=4.0.0.0, Culture=neutral, PublicKeyToken=b03f5f7f11d50a3a</value>
  </data>
  <data name="AboutForm_AboutForm_Changelog" xml:space="preserve">
    <value>Changelog</value>
  </data>
  <data name="clipboard_paste_document_text" type="System.Resources.ResXFileRef, System.Windows.Forms">
    <value>..\Resources\clipboard-paste-document-text.png;System.Drawing.Bitmap, System.Drawing, Version=4.0.0.0, Culture=neutral, PublicKeyToken=b03f5f7f11d50a3a</value>
  </data>
  <data name="HotkeyManager_ShowFailedHotkeys_hotkey" xml:space="preserve">
    <value>hotkey</value>
  </data>
  <data name="application_blue" type="System.Resources.ResXFileRef, System.Windows.Forms">
    <value>..\Resources\application-blue.png;System.Drawing.Bitmap, System.Drawing, Version=4.0.0.0, Culture=neutral, PublicKeyToken=b03f5f7f11d50a3a</value>
  </data>
  <data name="cross" type="System.Resources.ResXFileRef, System.Windows.Forms">
    <value>..\Resources\cross.png;System.Drawing.Bitmap, System.Drawing, Version=4.0.0.0, Culture=neutral, PublicKeyToken=b03f5f7f11d50a3a</value>
  </data>
  <data name="UploadManager_IsUploadConfirmed_Don_t_show_this_message_again_" xml:space="preserve">
    <value>Don't show this message again.</value>
  </data>
  <data name="BeforeUploadForm_BeforeUploadForm_Please_choose_a_destination_" xml:space="preserve">
    <value>Please choose a destination.</value>
  </data>
  <data name="UploadTask_Prepare_Starting" xml:space="preserve">
    <value>Starting</value>
  </data>
  <data name="ScreenRecordForm_StartRecording_does_not_exist" xml:space="preserve">
    <value>{0} does not exist.

Would you like to automatically download it?</value>
  </data>
  <data name="application_block" type="System.Resources.ResXFileRef, System.Windows.Forms">
    <value>..\Resources\application-block.png;System.Drawing.Bitmap, System.Drawing, Version=4.0.0.0, Culture=neutral, PublicKeyToken=b03f5f7f11d50a3a</value>
  </data>
  <data name="image_export" type="System.Resources.ResXFileRef, System.Windows.Forms">
    <value>..\Resources\image-export.png;System.Drawing.Bitmap, System.Drawing, Version=2.0.0.0, Culture=neutral, PublicKeyToken=b03f5f7f11d50a3a</value>
  </data>
  <data name="pipette" type="System.Resources.ResXFileRef, System.Windows.Forms">
    <value>..\Resources\pipette.png;System.Drawing.Bitmap, System.Drawing, Version=2.0.0.0, Culture=neutral, PublicKeyToken=b03f5f7f11d50a3a</value>
  </data>
  <data name="inbox" type="System.Resources.ResXFileRef, System.Windows.Forms">
    <value>..\Resources\inbox.png;System.Drawing.Bitmap, System.Drawing, Version=4.0.0.0, Culture=neutral, PublicKeyToken=b03f5f7f11d50a3a</value>
  </data>
  <data name="fr" type="System.Resources.ResXFileRef, System.Windows.Forms">
    <value>..\Resources\fr.png;System.Drawing.Bitmap, System.Drawing, Version=4.0.0.0, Culture=neutral, PublicKeyToken=b03f5f7f11d50a3a</value>
  </data>
  <data name="ApplicationSettingsForm_cbStartWithWindows_Text" xml:space="preserve">
    <value>Run ShareX when Windows starts</value>
  </data>
  <data name="checkbox_uncheck" type="System.Resources.ResXFileRef, System.Windows.Forms">
    <value>..\Resources\checkbox_uncheck.png;System.Drawing.Bitmap, System.Drawing, Version=2.0.0.0, Culture=neutral, PublicKeyToken=b03f5f7f11d50a3a</value>
  </data>
  <data name="ScreenRecordForm_StartRecording_Waiting___" xml:space="preserve">
    <value>Waiting...</value>
    <comment>Text must be equal to or lower than 54 characters because of tray icon text length limit.</comment>
  </data>
  <data name="TaskSettingsForm_UpdateUploaderMenuNames_Image_uploader___0_" xml:space="preserve">
    <value>Image uploader: {0}</value>
  </data>
  <data name="ScreenRecordForm_StartRecording_CLI_video_encoder_file_does_not_exist__" xml:space="preserve">
    <value>CLI video encoder file does not exist: </value>
  </data>
  <data name="camcorder_image" type="System.Resources.ResXFileRef, System.Windows.Forms">
    <value>..\Resources\camcorder-image.png;System.Drawing.Bitmap, System.Drawing, Version=2.0.0.0, Culture=neutral, PublicKeyToken=b03f5f7f11d50a3a</value>
  </data>
  <data name="checkbox_check" type="System.Resources.ResXFileRef, System.Windows.Forms">
    <value>..\Resources\checkbox_check.png;System.Drawing.Bitmap, System.Drawing, Version=2.0.0.0, Culture=neutral, PublicKeyToken=b03f5f7f11d50a3a</value>
  </data>
  <data name="TaskHelpers_OpenQuickScreenColorPicker_Copied_to_clipboard___0_" xml:space="preserve">
    <value>Copied to clipboard: {0}</value>
  </data>
  <data name="MainForm_UpdateMenu_Hide_menu" xml:space="preserve">
    <value>Hide menu</value>
  </data>
  <data name="monitor" type="System.Resources.ResXFileRef, System.Windows.Forms">
    <value>..\Resources\monitor.png;System.Drawing.Bitmap, System.Drawing, Version=2.0.0.0, Culture=neutral, PublicKeyToken=b03f5f7f11d50a3a</value>
  </data>
  <data name="TaskHelpers_TweetMessage_Unable_to_find_valid_Twitter_account_" xml:space="preserve">
    <value>Unable to find a valid Twitter account.</value>
  </data>
  <data name="disk_rename" type="System.Resources.ResXFileRef, System.Windows.Forms">
    <value>..\Resources\disk-rename.png;System.Drawing.Bitmap, System.Drawing, Version=4.0.0.0, Culture=neutral, PublicKeyToken=b03f5f7f11d50a3a</value>
  </data>
  <data name="application__arrow" type="System.Resources.ResXFileRef, System.Windows.Forms">
    <value>..\Resources\application--arrow.png;System.Drawing.Bitmap, System.Drawing, Version=4.0.0.0, Culture=neutral, PublicKeyToken=b03f5f7f11d50a3a</value>
  </data>
  <data name="document_break" type="System.Resources.ResXFileRef, System.Windows.Forms">
    <value>..\Resources\document-break.png;System.Drawing.Bitmap, System.Drawing, Version=4.0.0.0, Culture=neutral, PublicKeyToken=b03f5f7f11d50a3a</value>
  </data>
  <data name="edit_drop_cap" type="System.Resources.ResXFileRef, System.Windows.Forms">
    <value>..\Resources\edit-drop-cap.png;System.Drawing.Bitmap, System.Drawing, Version=4.0.0.0, Culture=neutral, PublicKeyToken=b03f5f7f11d50a3a</value>
  </data>
  <data name="MainForm_UpdateMenu_Show_menu" xml:space="preserve">
    <value>Show menu</value>
  </data>
  <data name="MainForm_UpdateMainWindowLayout_Show_columns" xml:space="preserve">
    <value>Show columns</value>
  </data>
  <data name="camcorder__arrow" type="System.Resources.ResXFileRef, System.Windows.Forms">
    <value>..\Resources\camcorder--arrow.png;System.Drawing.Bitmap, System.Drawing, Version=4.0.0.0, Culture=neutral, PublicKeyToken=b03f5f7f11d50a3a</value>
  </data>
  <data name="UploadManager_UploadURL_URL_to_download_from_and_upload" xml:space="preserve">
    <value>URL to download and upload</value>
  </data>
  <data name="Discord_Button_02" type="System.Resources.ResXFileRef, System.Windows.Forms">
    <value>..\Resources\Discord_Button_02.png;System.Drawing.Bitmap, System.Drawing, Version=4.0.0.0, Culture=neutral, PublicKeyToken=b03f5f7f11d50a3a</value>
  </data>
  <data name="ActionsForm_btnOK_Click_File_path_can_t_be_empty_" xml:space="preserve">
    <value>File path can't be empty.</value>
  </data>
  <data name="application_home" type="System.Resources.ResXFileRef, System.Windows.Forms">
    <value>..\Resources\application-home.png;System.Drawing.Bitmap, System.Drawing, Version=4.0.0.0, Culture=neutral, PublicKeyToken=b03f5f7f11d50a3a</value>
  </data>
  <data name="UploadTask_DoAfterCaptureJobs_Choose_a_folder_to_save" xml:space="preserve">
    <value>Choose a folder to save</value>
  </data>
  <data name="MainForm_UpdateToggleHotkeyButton_Enable_hotkeys" xml:space="preserve">
    <value>Enable hotkeys</value>
  </data>
  <data name="QuickTaskMenu_ShowMenu_Cancel" xml:space="preserve">
    <value>Cancel</value>
  </data>
  <data name="TaskSettingsForm_UpdateUploaderMenuNames_Task___0_" xml:space="preserve">
    <value>Task: {0}</value>
  </data>
  <data name="HotkeyManager_ShowFailedHotkeys_Hotkey_registration_failed" xml:space="preserve">
    <value>Hotkey registration failed</value>
  </data>
  <data name="network_ip" type="System.Resources.ResXFileRef, System.Windows.Forms">
    <value>..\Resources\network-ip.png;System.Drawing.Bitmap, System.Drawing, Version=2.0.0.0, Culture=neutral, PublicKeyToken=b03f5f7f11d50a3a</value>
  </data>
  <data name="keyboard" type="System.Resources.ResXFileRef, System.Windows.Forms">
    <value>..\Resources\keyboard.png;System.Drawing.Bitmap, System.Drawing, Version=4.0.0.0, Culture=neutral, PublicKeyToken=b03f5f7f11d50a3a</value>
  </data>
  <data name="TaskHelpers_ToggleHotkeys_Hotkeys_disabled_" xml:space="preserve">
    <value>Hotkeys disabled.</value>
  </data>
  <data name="UploadManager_IsUploadConfirmed_Upload_files" xml:space="preserve">
    <value>Upload files</value>
  </data>
  <data name="document_copy" type="System.Resources.ResXFileRef, System.Windows.Forms">
    <value>..\Resources\document-copy.png;System.Drawing.Bitmap, System.Drawing, Version=4.0.0.0, Culture=neutral, PublicKeyToken=b03f5f7f11d50a3a</value>
  </data>
  <data name="ApplicationSettingsForm_cbStartWithWindows_DisabledByUser_Text" xml:space="preserve">
    <value>Startup has been disabled in Task Manager</value>
  </data>
  <data name="AboutForm_AboutForm_Language_ko_KR" xml:space="preserve">
    <value>Korean</value>
  </data>
  <data name="HotkeyManager_ShowFailedHotkeys_These_applications_could_be_conflicting_" xml:space="preserve">
    <value>There may be an application conflict:</value>
  </data>
  <data name="kr" type="System.Resources.ResXFileRef, System.Windows.Forms">
    <value>..\Resources\kr.png;System.Drawing.Bitmap, System.Drawing, Version=4.0.0.0, Culture=neutral, PublicKeyToken=b03f5f7f11d50a3a</value>
  </data>
  <data name="ActionsToolbarEditForm_Separator" xml:space="preserve">
    <value>Separator</value>
  </data>
  <data name="TaskManager_task_UploadCompleted_Error" xml:space="preserve">
    <value>Error</value>
  </data>
  <data name="HotkeySelectionControl_StartEditing_Select_a_hotkey___" xml:space="preserve">
    <value>Select a hotkey...</value>
  </data>
  <data name="DropForm_DrawDropImage_Drop_here" xml:space="preserve">
    <value>Drop
here</value>
  </data>
  <data name="TaskHelpers_ToggleHotkeys_Hotkeys_enabled_" xml:space="preserve">
    <value>Hotkeys enabled.</value>
  </data>
  <data name="crown" type="System.Resources.ResXFileRef, System.Windows.Forms">
    <value>..\Resources\crown.png;System.Drawing.Bitmap, System.Drawing, Version=4.0.0.0, Culture=neutral, PublicKeyToken=b03f5f7f11d50a3a</value>
  </data>
  <data name="clipboard_block" type="System.Resources.ResXFileRef, System.Windows.Forms">
    <value>..\Resources\clipboard-block.png;System.Drawing.Bitmap, System.Drawing, Version=4.0.0.0, Culture=neutral, PublicKeyToken=b03f5f7f11d50a3a</value>
  </data>
  <data name="HotkeyManager_ShowFailedHotkeys_hotkeys" xml:space="preserve">
    <value>hotkeys</value>
  </data>
  <data name="arrow_270" type="System.Resources.ResXFileRef, System.Windows.Forms">
    <value>..\Resources\arrow-270.png;System.Drawing.Bitmap, System.Drawing, Version=4.0.0.0, Culture=neutral, PublicKeyToken=b03f5f7f11d50a3a</value>
  </data>
  <data name="drive" type="System.Resources.ResXFileRef, System.Windows.Forms">
    <value>..\Resources\drive.png;System.Drawing.Bitmap, System.Drawing, Version=4.0.0.0, Culture=neutral, PublicKeyToken=b03f5f7f11d50a3a</value>
  </data>
  <data name="heart" type="System.Resources.ResXFileRef, System.Windows.Forms">
    <value>..\Resources\heart.png;System.Drawing.Bitmap, System.Drawing, Version=4.0.0.0, Culture=neutral, PublicKeyToken=b03f5f7f11d50a3a</value>
  </data>
  <data name="layers" type="System.Resources.ResXFileRef, System.Windows.Forms">
    <value>..\Resources\layers.png;System.Drawing.Bitmap, System.Drawing, Version=4.0.0.0, Culture=neutral, PublicKeyToken=b03f5f7f11d50a3a</value>
  </data>
  <data name="traffic_cone" type="System.Resources.ResXFileRef, System.Windows.Forms">
    <value>..\Resources\traffic-cone.png;System.Drawing.Bitmap, System.Drawing, Version=4.0.0.0, Culture=neutral, PublicKeyToken=b03f5f7f11d50a3a</value>
  </data>
  <data name="AboutForm_AboutForm_Language_zh_TW" xml:space="preserve">
    <value>Traditional Chinese</value>
  </data>
  <data name="balloon_white" type="System.Resources.ResXFileRef, System.Windows.Forms">
    <value>..\Resources\balloon-white.png;System.Drawing.Bitmap, System.Drawing, Version=4.0.0.0, Culture=neutral, PublicKeyToken=b03f5f7f11d50a3a</value>
  </data>
  <data name="AboutForm_AboutForm_Language_pt_BR" xml:space="preserve">
    <value>Portuguese (Brazil)</value>
  </data>
  <data name="layer_shape_polygon" type="System.Resources.ResXFileRef, System.Windows.Forms">
    <value>..\Resources\layer-shape-polygon.png;System.Drawing.Bitmap, System.Drawing, Version=2.0.0.0, Culture=neutral, PublicKeyToken=b03f5f7f11d50a3a</value>
  </data>
  <data name="EncoderProgramForm_btnOK_Click_Path_can_t_be_empty_" xml:space="preserve">
    <value>Path can't be empty.</value>
  </data>
  <data name="TaskSettingsForm_UpdateUploaderMenuNames_File_uploader___0_" xml:space="preserve">
    <value>File uploader: {0}</value>
  </data>
  <data name="AboutForm_AboutForm_Project_page" xml:space="preserve">
    <value>Project page</value>
  </data>
  <data name="TaskHelpers_TweetMessage_Tweet_successfully_sent_" xml:space="preserve">
    <value>Tweet successfully sent.</value>
  </data>
  <data name="EncoderProgramForm_btnPathBrowse_Click_Choose_encoder_path" xml:space="preserve">
    <value>Choose encoder path</value>
  </data>
  <data name="Program_WritePersonalPathConfig_Cant_access_to_file" xml:space="preserve">
    <value>Can't access to "{0}" file.
Please run ShareX as administrator to change personal folder path.</value>
  </data>
  <data name="TaskSettingsForm_UpdateUploaderMenuNames_URL_sharing_service___0_" xml:space="preserve">
    <value>URL sharing service: {0}</value>
  </data>
  <data name="GitHub" type="System.Resources.ResXFileRef, System.Windows.Forms">
    <value>..\Resources\GitHub.png;System.Drawing.Bitmap, System.Drawing, Version=4.0.0.0, Culture=neutral, PublicKeyToken=b03f5f7f11d50a3a</value>
  </data>
  <data name="ru" type="System.Resources.ResXFileRef, System.Windows.Forms">
    <value>..\Resources\ru.png;System.Drawing.Bitmap, System.Drawing, Version=4.0.0.0, Culture=neutral, PublicKeyToken=b03f5f7f11d50a3a</value>
  </data>
  <data name="TaskManager_CreateListViewItem_History" xml:space="preserve">
    <value>History</value>
  </data>
  <data name="folder" type="System.Resources.ResXFileRef, System.Windows.Forms">
    <value>..\Resources\folder.png;System.Drawing.Bitmap, System.Drawing, Version=4.0.0.0, Culture=neutral, PublicKeyToken=b03f5f7f11d50a3a</value>
  </data>
  <data name="AboutForm_AboutForm_Language_tr" xml:space="preserve">
    <value>Turkish</value>
  </data>
  <data name="ScreenRecordForm_StartRecording_Click_tray_icon_to_stop_recording_" xml:space="preserve">
    <value>Click to stop recording.</value>
    <comment>Text must be equal to or lower than 54 characters because of tray icon text length limit.</comment>
  </data>
  <data name="MainForm_UpdateWorkflowsMenu_You_can_add_workflows_from_hotkey_settings___" xml:space="preserve">
    <value>You can add workflows from hotkey settings...</value>
  </data>
  <data name="globe__arrow" type="System.Resources.ResXFileRef, System.Windows.Forms">
    <value>..\Resources\globe--arrow.png;System.Drawing.Bitmap, System.Drawing, Version=4.0.0.0, Culture=neutral, PublicKeyToken=b03f5f7f11d50a3a</value>
  </data>
  <data name="TaskHelpers_OpenFTPClient_FTP_client_only_supports_FTP_or_FTPS_" xml:space="preserve">
    <value>FTP client only supports FTP or FTPS.</value>
  </data>
  <data name="arrow_090" type="System.Resources.ResXFileRef, System.Windows.Forms">
    <value>..\Resources\arrow-090.png;System.Drawing.Bitmap, System.Drawing, Version=4.0.0.0, Culture=neutral, PublicKeyToken=b03f5f7f11d50a3a</value>
  </data>
  <data name="AboutForm_AboutForm_Language_ru" xml:space="preserve">
    <value>Russian</value>
  </data>
  <data name="es" type="System.Resources.ResXFileRef, System.Windows.Forms">
    <value>..\Resources\es.png;System.Drawing.Bitmap, System.Drawing, Version=4.0.0.0, Culture=neutral, PublicKeyToken=b03f5f7f11d50a3a</value>
  </data>
  <data name="ImageData_Write_Error" xml:space="preserve">
    <value>Could not write image to path {0}.</value>
  </data>
  <data name="ApplicationSettingsForm_cbLanguage_SelectedIndexChanged_Language_Restart" xml:space="preserve">
    <value>ShareX needs to be restarted for the language changes to apply.
Would you like to restart ShareX?</value>
  </data>
  <data name="layer_shape" type="System.Resources.ResXFileRef, System.Windows.Forms">
    <value>..\Resources\layer-shape.png;System.Drawing.Bitmap, System.Drawing, Version=2.0.0.0, Culture=neutral, PublicKeyToken=b03f5f7f11d50a3a</value>
  </data>
  <data name="eraser" type="System.Resources.ResXFileRef, System.Windows.Forms">
    <value>..\Resources\eraser.png;System.Drawing.Bitmap, System.Drawing, Version=4.0.0.0, Culture=neutral, PublicKeyToken=b03f5f7f11d50a3a</value>
  </data>
  <data name="camcorder__exclamation" type="System.Resources.ResXFileRef, System.Windows.Forms">
    <value>..\Resources\camcorder--exclamation.png;System.Drawing.Bitmap, System.Drawing, Version=4.0.0.0, Culture=neutral, PublicKeyToken=b03f5f7f11d50a3a</value>
  </data>
  <data name="image_saturation" type="System.Resources.ResXFileRef, System.Windows.Forms">
    <value>..\Resources\image-saturation.png;System.Drawing.Bitmap, System.Drawing, Version=2.0.0.0, Culture=neutral, PublicKeyToken=b03f5f7f11d50a3a</value>
  </data>
  <data name="Program_Run_Error" xml:space="preserve">
    <value>Error</value>
  </data>
  <data name="cn" type="System.Resources.ResXFileRef, System.Windows.Forms">
    <value>..\Resources\cn.png;System.Drawing.Bitmap, System.Drawing, Version=4.0.0.0, Culture=neutral, PublicKeyToken=b03f5f7f11d50a3a</value>
  </data>
  <data name="MainForm_tsmiDeleteSelectedFile_Click_Do_you_really_want_to_delete_this_file_" xml:space="preserve">
    <value>Do you really want to delete this file?</value>
  </data>
  <data name="it" type="System.Resources.ResXFileRef, System.Windows.Forms">
    <value>..\Resources\it.png;System.Drawing.Bitmap, System.Drawing, Version=4.0.0.0, Culture=neutral, PublicKeyToken=b03f5f7f11d50a3a</value>
  </data>
  <data name="categories" type="System.Resources.ResXFileRef, System.Windows.Forms">
    <value>..\Resources\categories.png;System.Drawing.Bitmap, System.Drawing, Version=4.0.0.0, Culture=neutral, PublicKeyToken=b03f5f7f11d50a3a</value>
  </data>
  <data name="FileExistForm_txtNewName_TextChanged_Use_new_name__" xml:space="preserve">
    <value>Use new name: </value>
  </data>
  <data name="globe" type="System.Resources.ResXFileRef, System.Windows.Forms">
    <value>..\Resources\globe.png;System.Drawing.Bitmap, System.Drawing, Version=4.0.0.0, Culture=neutral, PublicKeyToken=b03f5f7f11d50a3a</value>
  </data>
  <data name="ScreenRecord_ConfirmCancel" xml:space="preserve">
    <value>Are you sure you want to abort this recording?</value>
  </data>
  <data name="upload_cloud" type="System.Resources.ResXFileRef, System.Windows.Forms">
    <value>..\Resources\upload-cloud.png;System.Drawing.Bitmap, System.Drawing, Version=2.0.0.0, Culture=neutral, PublicKeyToken=b03f5f7f11d50a3a</value>
  </data>
  <data name="us" type="System.Resources.ResXFileRef, System.Windows.Forms">
    <value>..\Resources\us.png;System.Drawing.Bitmap, System.Drawing, Version=4.0.0.0, Culture=neutral, PublicKeyToken=b03f5f7f11d50a3a</value>
  </data>
  <data name="AboutForm_AboutForm_Language_it_IT" xml:space="preserve">
    <value>Italian</value>
  </data>
  <data name="Rectangle" type="System.Resources.ResXFileRef, System.Windows.Forms">
    <value>..\Resources\Rectangle.png;System.Drawing.Bitmap, System.Drawing, Version=2.0.0.0, Culture=neutral, PublicKeyToken=b03f5f7f11d50a3a</value>
  </data>
  <data name="ScreenRecordForm_StartRecording_Missing" xml:space="preserve">
    <value>Missing</value>
  </data>
  <data name="nl" type="System.Resources.ResXFileRef, System.Windows.Forms">
    <value>..\Resources\nl.png;System.Drawing.Bitmap, System.Drawing, Version=4.0.0.0, Culture=neutral, PublicKeyToken=b03f5f7f11d50a3a</value>
  </data>
  <data name="folder_open_document" type="System.Resources.ResXFileRef, System.Windows.Forms">
    <value>..\Resources\folder-open-document.png;System.Drawing.Bitmap, System.Drawing, Version=4.0.0.0, Culture=neutral, PublicKeyToken=b03f5f7f11d50a3a</value>
  </data>
  <data name="drive_globe" type="System.Resources.ResXFileRef, System.Windows.Forms">
    <value>..\Resources\drive-globe.png;System.Drawing.Bitmap, System.Drawing, Version=2.0.0.0, Culture=neutral, PublicKeyToken=b03f5f7f11d50a3a</value>
  </data>
  <data name="navigation_090_button" type="System.Resources.ResXFileRef, System.Windows.Forms">
    <value>..\Resources\navigation-090-button.png;System.Drawing.Bitmap, System.Drawing, Version=2.0.0.0, Culture=neutral, PublicKeyToken=b03f5f7f11d50a3a</value>
  </data>
  <data name="folder_tree" type="System.Resources.ResXFileRef, System.Windows.Forms">
    <value>..\Resources\folder-tree.png;System.Drawing.Bitmap, System.Drawing, Version=2.0.0.0, Culture=neutral, PublicKeyToken=b03f5f7f11d50a3a</value>
  </data>
  <data name="AboutForm_AboutForm_Translators" xml:space="preserve">
    <value>Translators</value>
  </data>
  <data name="UploadTask_DoUploadJob_First_time_upload_warning" xml:space="preserve">
    <value>First time upload warning</value>
  </data>
  <data name="ruler_triangle" type="System.Resources.ResXFileRef, System.Windows.Forms">
    <value>..\Resources\ruler-triangle.png;System.Drawing.Bitmap, System.Drawing, Version=2.0.0.0, Culture=neutral, PublicKeyToken=b03f5f7f11d50a3a</value>
  </data>
  <data name="AutoCaptureForm_Execute_Start" xml:space="preserve">
    <value>Start</value>
  </data>
  <data name="ui_toolbar__arrow" type="System.Resources.ResXFileRef, System.Windows.Forms">
    <value>..\Resources\ui-toolbar--arrow.png;System.Drawing.Bitmap, System.Drawing, Version=4.0.0.0, Culture=neutral, PublicKeyToken=b03f5f7f11d50a3a</value>
  </data>
  <data name="script__minus" type="System.Resources.ResXFileRef, System.Windows.Forms">
    <value>..\Resources\script--minus.png;System.Drawing.Bitmap, System.Drawing, Version=4.0.0.0, Culture=neutral, PublicKeyToken=b03f5f7f11d50a3a</value>
  </data>
  <data name="megaphone" type="System.Resources.ResXFileRef, System.Windows.Forms">
    <value>..\Resources\megaphone.png;System.Drawing.Bitmap, System.Drawing, Version=4.0.0.0, Culture=neutral, PublicKeyToken=b03f5f7f11d50a3a</value>
  </data>
  <data name="EncoderProgramForm_btnOK_Click_Extension_can_t_be_empty_" xml:space="preserve">
    <value>Extension can't be empty.</value>
  </data>
  <data name="UploadManager_UploadFolder_Folder_upload" xml:space="preserve">
    <value>Folder upload</value>
  </data>
  <data name="AboutForm_AboutForm_External_libraries" xml:space="preserve">
    <value>External libraries</value>
  </data>
  <data name="TaskSettingsForm_UpdateUploaderMenuNames_After_capture___0_" xml:space="preserve">
    <value>After capture: {0}</value>
  </data>
  <data name="TaskSettingsForm_ConfigureEncoder_Configure_CLI_video_encoders_____" xml:space="preserve">
    <value>Configure CLI video encoders ---&gt;</value>
  </data>
  <data name="TaskSettingsForm_UpdateUploaderMenuNames_URL_shortener___0_" xml:space="preserve">
    <value>URL shortener: {0}</value>
  </data>
  <data name="clipboard_paste_image" type="System.Resources.ResXFileRef, System.Windows.Forms">
    <value>..\Resources\clipboard-paste-image.png;System.Drawing.Bitmap, System.Drawing, Version=4.0.0.0, Culture=neutral, PublicKeyToken=b03f5f7f11d50a3a</value>
  </data>
  <data name="UploadInfoManager_ShowErrors_Upload_errors" xml:space="preserve">
    <value>Upload errors</value>
  </data>
  <data name="globe_share" type="System.Resources.ResXFileRef, System.Windows.Forms">
    <value>..\Resources\globe-share.png;System.Drawing.Bitmap, System.Drawing, Version=4.0.0.0, Culture=neutral, PublicKeyToken=b03f5f7f11d50a3a</value>
  </data>
  <data name="clipboard" type="System.Resources.ResXFileRef, System.Windows.Forms">
    <value>..\Resources\clipboard.png;System.Drawing.Bitmap, System.Drawing, Version=4.0.0.0, Culture=neutral, PublicKeyToken=b03f5f7f11d50a3a</value>
  </data>
  <data name="Program_Run_Unable_to_create_folder_" xml:space="preserve">
    <value>Unable to create folder:</value>
  </data>
  <data name="ApplicationSettingsForm_btnBrowseCustomScreenshotsPath_Click_Choose_screenshots_folder_path" xml:space="preserve">
    <value>Choose screenshots folder path</value>
  </data>
  <data name="MainForm_UpdateMainFormTip_Currently_configured_hotkeys_" xml:space="preserve">
    <value>Currently configured hotkeys:</value>
  </data>
  <data name="film" type="System.Resources.ResXFileRef, System.Windows.Forms">
    <value>..\Resources\film.png;System.Drawing.Bitmap, System.Drawing, Version=4.0.0.0, Culture=neutral, PublicKeyToken=b03f5f7f11d50a3a</value>
  </data>
  <data name="RecentManager_UpdateRecentMenu_Left_click_to_copy_URL_to_clipboard__Right_click_to_open_URL_" xml:space="preserve">
    <value>Left click to copy URL to clipboard. Right click to open URL.</value>
  </data>
  <data name="layer_fullscreen" type="System.Resources.ResXFileRef, System.Windows.Forms">
    <value>..\Resources\layer_fullscreen.png;System.Drawing.Bitmap, System.Drawing, Version=4.0.0.0, Culture=neutral, PublicKeyToken=b03f5f7f11d50a3a</value>
  </data>
  <data name="clipboard_list" type="System.Resources.ResXFileRef, System.Windows.Forms">
    <value>..\Resources\clipboard-list.png;System.Drawing.Bitmap, System.Drawing, Version=4.0.0.0, Culture=neutral, PublicKeyToken=b03f5f7f11d50a3a</value>
  </data>
  <data name="layout_select_content" type="System.Resources.ResXFileRef, System.Windows.Forms">
    <value>..\Resources\layout-select-content.png;System.Drawing.Bitmap, System.Drawing, Version=4.0.0.0, Culture=neutral, PublicKeyToken=b03f5f7f11d50a3a</value>
  </data>
  <data name="de" type="System.Resources.ResXFileRef, System.Windows.Forms">
    <value>..\Resources\de.png;System.Drawing.Bitmap, System.Drawing, Version=4.0.0.0, Culture=neutral, PublicKeyToken=b03f5f7f11d50a3a</value>
  </data>
  <data name="TaskManager_CreateListViewItem_In_queue" xml:space="preserve">
    <value>In queue</value>
  </data>
  <data name="UploadManager_UploadFile_File_upload" xml:space="preserve">
    <value>File upload</value>
  </data>
  <data name="clipboard_task" type="System.Resources.ResXFileRef, System.Windows.Forms">
    <value>..\Resources\clipboard-task.png;System.Drawing.Bitmap, System.Drawing, Version=4.0.0.0, Culture=neutral, PublicKeyToken=b03f5f7f11d50a3a</value>
  </data>
  <data name="UploadTask_DoUploadJob_First_time_upload_warning_text" xml:space="preserve">
    <value>Are you sure you want to upload this screenshot?
Press 'No' to cancel the current upload and disable screenshot auto uploading.</value>
  </data>
  <data name="navigation_000_button" type="System.Resources.ResXFileRef, System.Windows.Forms">
    <value>..\Resources\navigation-000-button.png;System.Drawing.Bitmap, System.Drawing, Version=2.0.0.0, Culture=neutral, PublicKeyToken=b03f5f7f11d50a3a</value>
  </data>
  <data name="layout_select_sidebar" type="System.Resources.ResXFileRef, System.Windows.Forms">
    <value>..\Resources\layout-select-sidebar.png;System.Drawing.Bitmap, System.Drawing, Version=4.0.0.0, Culture=neutral, PublicKeyToken=b03f5f7f11d50a3a</value>
  </data>
  <data name="AboutForm_AboutForm_Language_hu" xml:space="preserve">
    <value>Hungarian</value>
  </data>
  <data name="UploadManager_DownloadAndUploadFile_Download_failed" xml:space="preserve">
    <value>Download failed:
{0}</value>
  </data>
  <data name="TaskSettingsForm_UpdateUploaderMenuNames_After_upload___0_" xml:space="preserve">
    <value>After upload: {0}</value>
  </data>
  <data name="TaskSettingsForm_UpdateUploaderMenuNames_Text_uploader___0_" xml:space="preserve">
    <value>Text uploader: {0}</value>
  </data>
  <data name="disk_black" type="System.Resources.ResXFileRef, System.Windows.Forms">
    <value>..\Resources\disk-black.png;System.Drawing.Bitmap, System.Drawing, Version=4.0.0.0, Culture=neutral, PublicKeyToken=b03f5f7f11d50a3a</value>
  </data>
  <data name="IntegrationHelpers_UploadWithShareX" xml:space="preserve">
    <value>Upload with ShareX</value>
  </data>
  <data name="clock" type="System.Resources.ResXFileRef, System.Windows.Forms">
    <value>..\Resources\clock.png;System.Drawing.Bitmap, System.Drawing, Version=4.0.0.0, Culture=neutral, PublicKeyToken=b03f5f7f11d50a3a</value>
  </data>
  <data name="application_text_image" type="System.Resources.ResXFileRef, System.Windows.Forms">
    <value>..\Resources\application-text-image.png;System.Drawing.Bitmap, System.Drawing, Version=4.0.0.0, Culture=neutral, PublicKeyToken=b03f5f7f11d50a3a</value>
  </data>
  <data name="UploadTask_Prepare_Preparing" xml:space="preserve">
    <value>Preparing</value>
  </data>
  <data name="Patreon_Button_02" type="System.Resources.ResXFileRef, System.Windows.Forms">
    <value>..\Resources\Patreon_Button_02.png;System.Drawing.Bitmap, System.Drawing, Version=4.0.0.0, Culture=neutral, PublicKeyToken=b03f5f7f11d50a3a</value>
  </data>
  <data name="layer__arrow" type="System.Resources.ResXFileRef, System.Windows.Forms">
    <value>..\Resources\layer--arrow.png;System.Drawing.Bitmap, System.Drawing, Version=4.0.0.0, Culture=neutral, PublicKeyToken=b03f5f7f11d50a3a</value>
  </data>
  <data name="control" type="System.Resources.ResXFileRef, System.Windows.Forms">
    <value>..\Resources\control.png;System.Drawing.Bitmap, System.Drawing, Version=4.0.0.0, Culture=neutral, PublicKeyToken=b03f5f7f11d50a3a</value>
  </data>
  <data name="AutoCaptureForm_UpdateStatus_Timeleft___0_s___1____Total___2_" xml:space="preserve">
    <value>Timeleft: {0}s ({1}%) Total: {2}</value>
  </data>
  <data name="QuickTaskMenu_ShowMenu_Edit_this_menu___" xml:space="preserve">
    <value>Edit this menu...</value>
  </data>
  <data name="UploadTask_OnUploadCompleted_Stopped" xml:space="preserve">
    <value>Stopped</value>
  </data>
  <data name="WorkerTask_GetInvalidConfigResult__0__configuration_is_invalid_or_missing__Please_check__Destination_settings__window_to_configure_it_" xml:space="preserve">
    <value>{0} configuration is invalid or missing. Please check "Destination settings" window to configure it.</value>
  </data>
  <data name="cross_button" type="System.Resources.ResXFileRef, System.Windows.Forms">
    <value>..\Resources\cross-button.png;System.Drawing.Bitmap, System.Drawing, Version=2.0.0.0, Culture=neutral, PublicKeyToken=b03f5f7f11d50a3a</value>
  </data>
  <data name="ChromeForm_btnUnregister_Click_Chrome_support_disabled_" xml:space="preserve">
    <value>Chrome support disabled.</value>
  </data>
  <data name="information" type="System.Resources.ResXFileRef, System.Windows.Forms">
    <value>..\Resources\information.png;System.Drawing.Bitmap, System.Drawing, Version=4.0.0.0, Culture=neutral, PublicKeyToken=b03f5f7f11d50a3a</value>
  </data>
  <data name="ChromeForm_btnRegister_Click_Chrome_support_enabled_" xml:space="preserve">
    <value>Chrome support enabled.</value>
  </data>
  <data name="bin" type="System.Resources.ResXFileRef, System.Windows.Forms">
    <value>..\Resources\bin.png;System.Drawing.Bitmap, System.Drawing, Version=4.0.0.0, Culture=neutral, PublicKeyToken=b03f5f7f11d50a3a</value>
  </data>
  <data name="ActionsToolbar_Tip" xml:space="preserve">
    <value>Hold left down to drag
Right click to open menu
Middle click to close</value>
  </data>
  <data name="ui_splitter" type="System.Resources.ResXFileRef, System.Windows.Forms">
    <value>..\Resources\ui-splitter.png;System.Drawing.Bitmap, System.Drawing, Version=4.0.0.0, Culture=neutral, PublicKeyToken=b03f5f7f11d50a3a</value>
  </data>
  <data name="wrench_screwdriver" type="System.Resources.ResXFileRef, System.Windows.Forms">
    <value>..\Resources\wrench-screwdriver.png;System.Drawing.Bitmap, System.Drawing, Version=4.0.0.0, Culture=neutral, PublicKeyToken=b03f5f7f11d50a3a</value>
  </data>
  <data name="application_browser" type="System.Resources.ResXFileRef, System.Windows.Forms">
    <value>..\Resources\application-browser.png;System.Drawing.Bitmap, System.Drawing, Version=4.0.0.0, Culture=neutral, PublicKeyToken=b03f5f7f11d50a3a</value>
  </data>
  <data name="ErrorSound" type="System.Resources.ResXFileRef, System.Windows.Forms">
    <value>..\Resources\ErrorSound.wav;System.IO.MemoryStream, mscorlib, Version=4.0.0.0, Culture=neutral, PublicKeyToken=b77a5c561934e089</value>
  </data>
  <data name="TaskSettingsForm_txtNameFormatPatternActiveWindow_TextChanged_Preview_" xml:space="preserve">
    <value>Preview:</value>
  </data>
  <data name="drive_upload" type="System.Resources.ResXFileRef, System.Windows.Forms">
    <value>..\Resources\drive-upload.png;System.Drawing.Bitmap, System.Drawing, Version=4.0.0.0, Culture=neutral, PublicKeyToken=b03f5f7f11d50a3a</value>
  </data>
  <data name="application_task" type="System.Resources.ResXFileRef, System.Windows.Forms">
    <value>..\Resources\application-task.png;System.Drawing.Bitmap, System.Drawing, Version=4.0.0.0, Culture=neutral, PublicKeyToken=b03f5f7f11d50a3a</value>
  </data>
  <data name="MainForm_UpdateMainWindowLayout_Hide_columns" xml:space="preserve">
    <value>Hide columns</value>
  </data>
  <data name="ScreenRecordForm_DownloaderForm_InstallRequested_FFmpeg_successfully_downloaded_" xml:space="preserve">
    <value>FFmpeg successfully downloaded.</value>
  </data>
  <data name="notebook" type="System.Resources.ResXFileRef, System.Windows.Forms">
    <value>..\Resources\notebook.png;System.Drawing.Bitmap, System.Drawing, Version=2.0.0.0, Culture=neutral, PublicKeyToken=b03f5f7f11d50a3a</value>
  </data>
  <data name="Twitter" type="System.Resources.ResXFileRef, System.Windows.Forms">
    <value>..\Resources\Twitter.ico;System.Drawing.Bitmap, System.Drawing, Version=4.0.0.0, Culture=neutral, PublicKeyToken=b03f5f7f11d50a3a</value>
  </data>
  <data name="ActionsToolbar_Close" xml:space="preserve">
    <value>Close</value>
  </data>
  <data name="TaskSettingsForm_UpdateWindowTitle_Task_settings_for__0_" xml:space="preserve">
    <value>Task settings for {0}</value>
  </data>
  <data name="color" type="System.Resources.ResXFileRef, System.Windows.Forms">
    <value>..\Resources\color.png;System.Drawing.Bitmap, System.Drawing, Version=2.0.0.0, Culture=neutral, PublicKeyToken=b03f5f7f11d50a3a</value>
  </data>
  <data name="film__arrow" type="System.Resources.ResXFileRef, System.Windows.Forms">
    <value>..\Resources\film--arrow.png;System.Drawing.Bitmap, System.Drawing, Version=4.0.0.0, Culture=neutral, PublicKeyToken=b03f5f7f11d50a3a</value>
  </data>
  <data name="gear" type="System.Resources.ResXFileRef, System.Windows.Forms">
    <value>..\Resources\gear.png;System.Drawing.Bitmap, System.Drawing, Version=2.0.0.0, Culture=neutral, PublicKeyToken=b03f5f7f11d50a3a</value>
  </data>
  <data name="folder_stand" type="System.Resources.ResXFileRef, System.Windows.Forms">
    <value>..\Resources\folder-stand.png;System.Drawing.Bitmap, System.Drawing, Version=4.0.0.0, Culture=neutral, PublicKeyToken=b03f5f7f11d50a3a</value>
  </data>
  <data name="br" type="System.Resources.ResXFileRef, System.Windows.Forms">
    <value>..\Resources\br.png;System.Drawing.Bitmap, System.Drawing, Version=4.0.0.0, Culture=neutral, PublicKeyToken=b03f5f7f11d50a3a</value>
  </data>
  <data name="image" type="System.Resources.ResXFileRef, System.Windows.Forms">
    <value>..\Resources\image.png;System.Drawing.Bitmap, System.Drawing, Version=4.0.0.0, Culture=neutral, PublicKeyToken=b03f5f7f11d50a3a</value>
  </data>
  <data name="image_resize_actual" type="System.Resources.ResXFileRef, System.Windows.Forms">
    <value>..\Resources\image-resize-actual.png;System.Drawing.Bitmap, System.Drawing, Version=4.0.0.0, Culture=neutral, PublicKeyToken=b03f5f7f11d50a3a</value>
  </data>
  <data name="Discord_Button_01" type="System.Resources.ResXFileRef, System.Windows.Forms">
    <value>..\Resources\Discord_Button_01.png;System.Drawing.Bitmap, System.Drawing, Version=4.0.0.0, Culture=neutral, PublicKeyToken=b03f5f7f11d50a3a</value>
  </data>
  <data name="QuickTaskMenu_ShowMenu_Continue" xml:space="preserve">
    <value>Continue</value>
  </data>
  <data name="UploadTask_OnUploadCompleted_Done" xml:space="preserve">
    <value>Done</value>
  </data>
  <data name="application_icon_large" type="System.Resources.ResXFileRef, System.Windows.Forms">
    <value>..\Resources\application-icon-large.png;System.Drawing.Bitmap, System.Drawing, Version=2.0.0.0, Culture=neutral, PublicKeyToken=b03f5f7f11d50a3a</value>
  </data>
  <data name="ActionsToolbar_StayTopMost" xml:space="preserve">
    <value>Stay top most</value>
  </data>
  <data name="image_pencil" type="System.Resources.ResXFileRef, System.Windows.Forms">
    <value>..\Resources\image--pencil.png;System.Drawing.Bitmap, System.Drawing, Version=4.0.0.0, Culture=neutral, PublicKeyToken=b03f5f7f11d50a3a</value>
  </data>
  <data name="AboutForm_AboutForm_Language_zh_CH" xml:space="preserve">
    <value>Simplified Chinese</value>
  </data>
  <data name="BeforeUploadForm_BeforeUploadForm__0__is_about_to_be_uploaded_to__1___You_may_choose_a_different_destination_" xml:space="preserve">
    <value>{0} is about to be uploaded to {1}. You may choose a different destination.</value>
  </data>
  <data name="AboutForm_AboutForm_Website" xml:space="preserve">
    <value>Website</value>
  </data>
  <data name="pencil" type="System.Resources.ResXFileRef, System.Windows.Forms">
    <value>..\Resources\pencil.png;System.Drawing.Bitmap, System.Drawing, Version=2.0.0.0, Culture=neutral, PublicKeyToken=b03f5f7f11d50a3a</value>
  </data>
  <data name="AboutForm_AboutForm_Language_de" xml:space="preserve">
    <value>German</value>
  </data>
  <data name="barcode_2d" type="System.Resources.ResXFileRef, System.Windows.Forms">
    <value>..\Resources\barcode-2d.png;System.Drawing.Bitmap, System.Drawing, Version=2.0.0.0, Culture=neutral, PublicKeyToken=b03f5f7f11d50a3a</value>
  </data>
  <data name="QuickTaskMenuEditorForm_Reset_all_quick_tasks_to_defaults_Confirmation" xml:space="preserve">
    <value>Reset all quick tasks to defaults?</value>
  </data>
  <data name="camera" type="System.Resources.ResXFileRef, System.Windows.Forms">
    <value>..\Resources\camera.png;System.Drawing.Bitmap, System.Drawing, Version=2.0.0.0, Culture=neutral, PublicKeyToken=b03f5f7f11d50a3a</value>
  </data>
  <data name="AboutForm_AboutForm_Language_es" xml:space="preserve">
    <value>Spanish</value>
  </data>
  <data name="layout_select" type="System.Resources.ResXFileRef, System.Windows.Forms">
    <value>..\Resources\layout-select.png;System.Drawing.Bitmap, System.Drawing, Version=4.0.0.0, Culture=neutral, PublicKeyToken=b03f5f7f11d50a3a</value>
  </data>
  <data name="exclamation_button" type="System.Resources.ResXFileRef, System.Windows.Forms">
    <value>..\Resources\exclamation-button.png;System.Drawing.Bitmap, System.Drawing, Version=4.0.0.0, Culture=neutral, PublicKeyToken=b03f5f7f11d50a3a</value>
  </data>
  <data name="ScreenRecordForm_StartRecording_Click_tray_icon_to_start_recording_" xml:space="preserve">
    <value>Click to start recording.</value>
    <comment>Text must be equal to or lower than 54 characters because of tray icon text length limit.</comment>
  </data>
  <data name="ScreenRecordForm_DownloaderForm_InstallRequested_Download_of_FFmpeg_failed_" xml:space="preserve">
    <value>Download of FFmpeg failed.</value>
  </data>
  <data name="cursor" type="System.Resources.ResXFileRef, System.Windows.Forms">
    <value>..\Resources\cursor.png;System.Drawing.Bitmap, System.Drawing, Version=4.0.0.0, Culture=neutral, PublicKeyToken=b03f5f7f11d50a3a</value>
  </data>
  <data name="UploadManager_ShowShortenURLDialog_ShortenURL" xml:space="preserve">
    <value>Shorten URL</value>
  </data>
  <data name="UploadManager_ShowShortenURLDialog_Shorten" xml:space="preserve">
    <value>Shorten</value>
  </data>
  <data name="ua" type="System.Resources.ResXFileRef, System.Windows.Forms">
    <value>..\Resources\ua.png;System.Drawing.Bitmap, System.Drawing, Version=4.0.0.0, Culture=neutral, PublicKeyToken=b03f5f7f11d50a3a</value>
  </data>
  <data name="id" type="System.Resources.ResXFileRef, System.Windows.Forms">
    <value>..\Resources\id.png;System.Drawing.Bitmap, System.Drawing, Version=4.0.0.0, Culture=neutral, PublicKeyToken=b03f5f7f11d50a3a</value>
  </data>
  <data name="IntegrationHelpers_EditWithShareX" xml:space="preserve">
    <value>Edit with ShareX</value>
  </data>
  <data name="ApplicationSettingsForm_btnCheckDevBuild_Click_DevBuilds_Warning" xml:space="preserve">
    <value>Dev builds can be unstable and must be used for testing purposes only. Do you want to install it?</value>
  </data>
  <data name="ApplicationSettingsForm_btnResetSettings_Click_WouldYouLikeToResetShareXSettings" xml:space="preserve">
    <value>Would you like to reset ShareX settings?</value>
  </data>
  <data name="mx" type="System.Resources.ResXFileRef, System.Windows.Forms">
    <value>..\Resources\mx.png;System.Drawing.Bitmap, System.Drawing, Version=4.0.0.0, Culture=neutral, PublicKeyToken=b03f5f7f11d50a3a</value>
  </data>
<<<<<<< HEAD
  <data name="ApplicationSettingsForm_cbStartWithWindows_DisabledByPolicy_Text" xml:space="preserve">
    <value>Startup has been disabled by your organization</value>
  </data>
  <data name="ApplicationSettingsForm_cbStartWithWindows_EnabledByPolicy_Text" xml:space="preserve">
    <value>Startup has been enabled by your organization</value>
=======
  <data name="MustReopenForPersonalFolderChangesToTakeEffect" xml:space="preserve">
    <value>You must reopen ShareX for personal folder changes to take effect.</value>
>>>>>>> 0c9856ce
  </data>
</root><|MERGE_RESOLUTION|>--- conflicted
+++ resolved
@@ -982,15 +982,13 @@
   <data name="mx" type="System.Resources.ResXFileRef, System.Windows.Forms">
     <value>..\Resources\mx.png;System.Drawing.Bitmap, System.Drawing, Version=4.0.0.0, Culture=neutral, PublicKeyToken=b03f5f7f11d50a3a</value>
   </data>
-<<<<<<< HEAD
   <data name="ApplicationSettingsForm_cbStartWithWindows_DisabledByPolicy_Text" xml:space="preserve">
     <value>Startup has been disabled by your organization</value>
   </data>
   <data name="ApplicationSettingsForm_cbStartWithWindows_EnabledByPolicy_Text" xml:space="preserve">
     <value>Startup has been enabled by your organization</value>
-=======
+  </data>
   <data name="MustReopenForPersonalFolderChangesToTakeEffect" xml:space="preserve">
     <value>You must reopen ShareX for personal folder changes to take effect.</value>
->>>>>>> 0c9856ce
   </data>
 </root>