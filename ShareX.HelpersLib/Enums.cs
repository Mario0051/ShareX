﻿#region License Information (GPL v3)

/*
    ShareX - A program that allows you to take screenshots and share any file type
    Copyright (c) 2007-2020 ShareX Team

    This program is free software; you can redistribute it and/or
    modify it under the terms of the GNU General Public License
    as published by the Free Software Foundation; either version 2
    of the License, or (at your option) any later version.

    This program is distributed in the hope that it will be useful,
    but WITHOUT ANY WARRANTY; without even the implied warranty of
    MERCHANTABILITY or FITNESS FOR A PARTICULAR PURPOSE.  See the
    GNU General Public License for more details.

    You should have received a copy of the GNU General Public License
    along with this program; if not, write to the Free Software
    Foundation, Inc., 51 Franklin Street, Fifth Floor, Boston, MA  02110-1301, USA.

    Optionally you can also view the license at <http://www.gnu.org/licenses/>.
*/

#endregion License Information (GPL v3)

using System.ComponentModel;

namespace ShareX.HelpersLib
{
    public enum EDataType
    {
        Default,
        File,
        Image,
        Text,
        URL
    }

    public enum EClipboardContentType
    {
        Default,
        Image,
        Text,
        Files
    }

    public enum PNGBitDepth // Localized
    {
        Default,
        Automatic,
        Bit32,
        Bit24
    }

    public enum GIFQuality // Localized
    {
        Default,
        Bit8,
        Bit4,
        Grayscale
    }

    public enum EImageFormat
    {
        [Description("png")]
        PNG,
        [Description("jpg")]
        JPEG,
        [Description("gif")]
        GIF,
        [Description("bmp")]
        BMP,
        [Description("tif")]
        TIFF
    }

    public enum HashType
    {
        [Description("CRC-32")]
        CRC32,
        [Description("MD5")]
        MD5,
        [Description("SHA-1")]
        SHA1,
        [Description("SHA-256")]
        SHA256,
        [Description("SHA-384")]
        SHA384,
        [Description("SHA-512")]
        SHA512
    }

    public enum BorderType
    {
        Outside,
        Inside
    }

    public enum DownloaderFormStatus
    {
        Waiting,
        DownloadStarted,
        DownloadCompleted,
        InstallStarted
    }

    public enum InstallType
    {
        Default,
        Silent,
        VerySilent,
        Event
    }

    public enum ReleaseChannelType
    {
        [Description("Stable version")]
        Stable,
        [Description("Beta version")]
        Beta,
        [Description("Dev version")]
        Dev
    }

    public enum UpdateStatus
    {
        None,
        UpdateCheckFailed,
        UpdateAvailable,
        UpToDate
    }

    public enum PrintType
    {
        Image,
        Text
    }

    public enum DrawStyle
    {
        Hue,
        Saturation,
        Brightness,
        Red,
        Green,
        Blue
    }

    public enum ColorType
    {
        None, RGBA, HSB, CMYK, Hex, Decimal
    }

    public enum ColorFormat
    {
        RGB, RGBA, ARGB
    }

    public enum ProxyMethod // Localized
    {
        None,
        Manual,
        Automatic
    }

    public enum SlashType
    {
        Prefix,
        Suffix
    }

    public enum ScreenTearingTestMode
    {
        VerticalLines,
        HorizontalLines
    }

    public enum HotkeyStatus
    {
        Registered,
        Failed,
        NotConfigured
    }

    public enum ImageCombinerAlignment
    {
        LeftOrTop,
        Center,
        RightOrBottom
    }
<<<<<<< HEAD
=======

    public enum ImageInterpolationMode
    {
        HighQualityBicubic,
        Bicubic,
        HighQualityBilinear,
        Bilinear,
        NearestNeighbor
    }
>>>>>>> 0c039b9e
}<|MERGE_RESOLUTION|>--- conflicted
+++ resolved
@@ -188,8 +188,6 @@
         Center,
         RightOrBottom
     }
-<<<<<<< HEAD
-=======
 
     public enum ImageInterpolationMode
     {
@@ -199,5 +197,4 @@
         Bilinear,
         NearestNeighbor
     }
->>>>>>> 0c039b9e
 }