--- conflicted
+++ resolved
@@ -2087,8 +2087,6 @@
 
             return Size.Empty;
         }
-<<<<<<< HEAD
-=======
 
         public static InterpolationMode GetInterpolationMode(ImageInterpolationMode interpolationMode)
         {
@@ -2135,6 +2133,5 @@
         {
             return ApplyAspectRatio(size.Width, size.Height, bmp);
         }
->>>>>>> 0c039b9e
     }
 }