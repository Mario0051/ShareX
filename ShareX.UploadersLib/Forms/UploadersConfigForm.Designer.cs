--- conflicted
+++ resolved
@@ -6105,12 +6105,9 @@
         private System.Windows.Forms.ListBox lbSharedFolderAccounts;
         private System.Windows.Forms.Label lblGoogleCloudStoragePathPreviewLabel;
         private System.Windows.Forms.Label lblGoogleCloudStoragePathPreview;
-<<<<<<< HEAD
         private System.Windows.Forms.TextBox txtAzureStorageUploadPath;
         private System.Windows.Forms.Label lblAzureStorageUploadPath;
         private System.Windows.Forms.CheckBox cbAzureStorageExcludeContainer;
-=======
         private System.Windows.Forms.Label lblFirebaseDomain;
->>>>>>> 04242a95
     }
 }