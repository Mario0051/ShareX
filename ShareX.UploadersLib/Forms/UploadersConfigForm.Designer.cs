﻿namespace ShareX.UploadersLib
{
    partial class UploadersConfigForm
    {
        /// <summary>
        /// Required designer variable.
        /// </summary>
        private System.ComponentModel.IContainer components = null;

        /// <summary>
        /// Clean up any resources being used.
        /// </summary>
        /// <param name="disposing">true if managed resources should be disposed; otherwise, false.</param>
        protected override void Dispose(bool disposing)
        {
            if (disposing && (components != null))
            {
                components.Dispose();
            }
            base.Dispose(disposing);
        }

        #region Windows Form Designer generated code

        /// <summary>
        /// Required method for Designer support - do not modify
        /// the contents of this method with the code editor.
        /// </summary>
        private void InitializeComponent()
        {
            this.components = new System.ComponentModel.Container();
            System.ComponentModel.ComponentResourceManager resources = new System.ComponentModel.ComponentResourceManager(typeof(UploadersConfigForm));
            this.txtRapidSharePremiumUserName = new System.Windows.Forms.TextBox();
            this.ttHelpTip = new System.Windows.Forms.ToolTip(this.components);
            this.cbAmazonS3CustomCNAME = new System.Windows.Forms.CheckBox();
            this.mbCustomUploaderDestinationType = new ShareX.HelpersLib.MenuButton();
            this.cmsCustomUploaderDestinationType = new System.Windows.Forms.ContextMenuStrip(this.components);
            this.tpOtherUploaders = new System.Windows.Forms.TabPage();
            this.tcOtherUploaders = new System.Windows.Forms.TabControl();
            this.tpTwitter = new System.Windows.Forms.TabPage();
            this.btnTwitterNameUpdate = new System.Windows.Forms.Button();
            this.lbTwitterAccounts = new System.Windows.Forms.ListBox();
            this.lblTwitterDefaultMessage = new System.Windows.Forms.Label();
            this.txtTwitterDefaultMessage = new System.Windows.Forms.TextBox();
            this.cbTwitterSkipMessageBox = new System.Windows.Forms.CheckBox();
            this.oauthTwitter = new ShareX.UploadersLib.OAuthControl();
            this.txtTwitterDescription = new System.Windows.Forms.TextBox();
            this.lblTwitterDescription = new System.Windows.Forms.Label();
            this.btnTwitterRemove = new System.Windows.Forms.Button();
            this.btnTwitterAdd = new System.Windows.Forms.Button();
            this.tpCustomUploaders = new System.Windows.Forms.TabPage();
            this.btnCustomUploaderURLSharingServiceTest = new System.Windows.Forms.Button();
            this.cbCustomUploaderURLSharingService = new System.Windows.Forms.ComboBox();
            this.lblCustomUploaderURLSharingService = new System.Windows.Forms.Label();
            this.pCustomUploader = new System.Windows.Forms.Panel();
            this.lblCustomUploaderName = new System.Windows.Forms.Label();
            this.cbCustomUploaderRequestType = new System.Windows.Forms.ComboBox();
            this.tcCustomUploaderResponseParse = new System.Windows.Forms.TabControl();
            this.tpCustomUploaderJsonParse = new System.Windows.Forms.TabPage();
            this.btnCustomUploaderJsonAddSyntax = new System.Windows.Forms.Button();
            this.btnCustomUploadJsonPathHelp = new System.Windows.Forms.Button();
            this.lblCustomUploaderJsonPathExample = new System.Windows.Forms.Label();
            this.lblCustomUploaderJsonPath = new System.Windows.Forms.Label();
            this.txtCustomUploaderJsonPath = new System.Windows.Forms.TextBox();
            this.tpCustomUploaderXmlParse = new System.Windows.Forms.TabPage();
            this.btnCustomUploaderXmlSyntaxAdd = new System.Windows.Forms.Button();
            this.btnCustomUploaderXPathHelp = new System.Windows.Forms.Button();
            this.lblCustomUploaderXPathExample = new System.Windows.Forms.Label();
            this.lblCustomUploaderXPath = new System.Windows.Forms.Label();
            this.txtCustomUploaderXPath = new System.Windows.Forms.TextBox();
            this.tpCustomUploaderRegexParse = new System.Windows.Forms.TabPage();
            this.btnCustomUploaderRegexHelp = new System.Windows.Forms.Button();
            this.btnCustomUploaderRegexAddSyntax = new System.Windows.Forms.Button();
            this.txtCustomUploaderRegexp = new System.Windows.Forms.TextBox();
            this.btnCustomUploaderRegexpUpdate = new System.Windows.Forms.Button();
            this.btnCustomUploaderRegexpAdd = new System.Windows.Forms.Button();
            this.btnCustomUploaderRegexpRemove = new System.Windows.Forms.Button();
            this.lvCustomUploaderRegexps = new ShareX.HelpersLib.MyListView();
            this.lvRegexpsColumn = ((System.Windows.Forms.ColumnHeader)(new System.Windows.Forms.ColumnHeader()));
            this.lblCustomUploaderURL = new System.Windows.Forms.Label();
            this.tcCustomUploaderArguments = new System.Windows.Forms.TabControl();
            this.tpCustomUploaderArguments = new System.Windows.Forms.TabPage();
            this.btnCustomUploaderArgUpdate = new System.Windows.Forms.Button();
            this.txtCustomUploaderArgName = new System.Windows.Forms.TextBox();
            this.txtCustomUploaderArgValue = new System.Windows.Forms.TextBox();
            this.btnCustomUploaderArgAdd = new System.Windows.Forms.Button();
            this.btnCustomUploaderArgRemove = new System.Windows.Forms.Button();
            this.lvCustomUploaderArguments = new ShareX.HelpersLib.MyListView();
            this.chCustomUploaderArgumentsName = ((System.Windows.Forms.ColumnHeader)(new System.Windows.Forms.ColumnHeader()));
            this.chCustomUploaderArgumentsValue = ((System.Windows.Forms.ColumnHeader)(new System.Windows.Forms.ColumnHeader()));
            this.tpCustomUploaderHeaders = new System.Windows.Forms.TabPage();
            this.btnCustomUploaderHeaderUpdate = new System.Windows.Forms.Button();
            this.txtCustomUploaderHeaderName = new System.Windows.Forms.TextBox();
            this.txtCustomUploaderHeaderValue = new System.Windows.Forms.TextBox();
            this.btnCustomUploaderHeaderAdd = new System.Windows.Forms.Button();
            this.btnCustomUploaderHeaderRemove = new System.Windows.Forms.Button();
            this.lvCustomUploaderHeaders = new ShareX.HelpersLib.MyListView();
            this.chCustomUploaderHeadersName = ((System.Windows.Forms.ColumnHeader)(new System.Windows.Forms.ColumnHeader()));
            this.chCustomUploaderHeadersValue = ((System.Windows.Forms.ColumnHeader)(new System.Windows.Forms.ColumnHeader()));
            this.txtCustomUploaderFileForm = new System.Windows.Forms.TextBox();
            this.lblCustomUploaderRequestType = new System.Windows.Forms.Label();
            this.lblCustomUploaderFileForm = new System.Windows.Forms.Label();
            this.txtCustomUploaderName = new System.Windows.Forms.TextBox();
            this.lblCustomUploaderThumbnailURL = new System.Windows.Forms.Label();
            this.txtCustomUploaderRequestURL = new System.Windows.Forms.TextBox();
            this.txtCustomUploaderURL = new System.Windows.Forms.TextBox();
            this.cbCustomUploaderResponseType = new System.Windows.Forms.ComboBox();
            this.txtCustomUploaderThumbnailURL = new System.Windows.Forms.TextBox();
            this.txtCustomUploaderDeletionURL = new System.Windows.Forms.TextBox();
            this.lblCustomUploaderRequestURL = new System.Windows.Forms.Label();
            this.lblCustomUploaderResponseType = new System.Windows.Forms.Label();
            this.lblCustomUploaderDeletionURL = new System.Windows.Forms.Label();
            this.btnCustomUploaderExamples = new System.Windows.Forms.Button();
            this.btnCustomUploaderHelp = new System.Windows.Forms.Button();
            this.lblCustomUploaderImageUploader = new System.Windows.Forms.Label();
            this.btnCustomUploaderFileUploaderTest = new System.Windows.Forms.Button();
            this.lblCustomUploaderFileUploader = new System.Windows.Forms.Label();
            this.btnCustomUploaderImageUploaderTest = new System.Windows.Forms.Button();
            this.lblCustomUploaderTestResult = new System.Windows.Forms.Label();
            this.cbCustomUploaderFileUploader = new System.Windows.Forms.ComboBox();
            this.btnCustomUploaderShowLastResponse = new System.Windows.Forms.Button();
            this.cbCustomUploaderURLShortener = new System.Windows.Forms.ComboBox();
            this.gbCustomUploaders = new System.Windows.Forms.GroupBox();
            this.btnCustomUploaderDuplicate = new System.Windows.Forms.Button();
            this.btnCustomUploadersExportAll = new System.Windows.Forms.Button();
            this.btnCustomUploaderClearUploaders = new System.Windows.Forms.Button();
            this.eiCustomUploaders = new ShareX.HelpersLib.ExportImportControl();
            this.lbCustomUploaderList = new System.Windows.Forms.ListBox();
            this.btnCustomUploaderRemove = new System.Windows.Forms.Button();
            this.btnCustomUploaderAdd = new System.Windows.Forms.Button();
            this.lblCustomUploaderTextUploader = new System.Windows.Forms.Label();
            this.btnCustomUploaderURLShortenerTest = new System.Windows.Forms.Button();
            this.cbCustomUploaderTextUploader = new System.Windows.Forms.ComboBox();
            this.lblCustomUploaderURLShortener = new System.Windows.Forms.Label();
            this.btnCustomUploaderTextUploaderTest = new System.Windows.Forms.Button();
            this.cbCustomUploaderImageUploader = new System.Windows.Forms.ComboBox();
            this.txtCustomUploaderLog = new System.Windows.Forms.RichTextBox();
            this.tpURLShorteners = new System.Windows.Forms.TabPage();
            this.tcURLShorteners = new System.Windows.Forms.TabControl();
            this.tpBitly = new System.Windows.Forms.TabPage();
            this.txtBitlyDomain = new System.Windows.Forms.TextBox();
            this.lblBitlyDomain = new System.Windows.Forms.Label();
            this.oauth2Bitly = new ShareX.UploadersLib.OAuthControl();
            this.tpGoogleURLShortener = new System.Windows.Forms.TabPage();
            this.oauth2GoogleURLShortener = new ShareX.UploadersLib.OAuthControl();
            this.atcGoogleURLShortenerAccountType = new ShareX.UploadersLib.AccountTypeControl();
            this.tpYourls = new System.Windows.Forms.TabPage();
            this.txtYourlsPassword = new System.Windows.Forms.TextBox();
            this.txtYourlsUsername = new System.Windows.Forms.TextBox();
            this.txtYourlsSignature = new System.Windows.Forms.TextBox();
            this.lblYourlsNote = new System.Windows.Forms.Label();
            this.lblYourlsPassword = new System.Windows.Forms.Label();
            this.lblYourlsUsername = new System.Windows.Forms.Label();
            this.lblYourlsSignature = new System.Windows.Forms.Label();
            this.txtYourlsAPIURL = new System.Windows.Forms.TextBox();
            this.lblYourlsAPIURL = new System.Windows.Forms.Label();
            this.tpAdFly = new System.Windows.Forms.TabPage();
            this.llAdflyLink = new System.Windows.Forms.LinkLabel();
            this.txtAdflyAPIUID = new System.Windows.Forms.TextBox();
            this.lblAdflyAPIUID = new System.Windows.Forms.Label();
            this.txtAdflyAPIKEY = new System.Windows.Forms.TextBox();
            this.lblAdflyAPIKEY = new System.Windows.Forms.Label();
            this.tpCoinURL = new System.Windows.Forms.TabPage();
            this.txtCoinURLUUID = new System.Windows.Forms.TextBox();
            this.lblCoinURLUUID = new System.Windows.Forms.Label();
            this.tpPolr = new System.Windows.Forms.TabPage();
            this.cbPolrUseAPIv1 = new System.Windows.Forms.CheckBox();
            this.cbPolrIsSecret = new System.Windows.Forms.CheckBox();
            this.txtPolrAPIKey = new System.Windows.Forms.TextBox();
            this.lblPolrAPIKey = new System.Windows.Forms.Label();
            this.txtPolrAPIHostname = new System.Windows.Forms.TextBox();
            this.lblPolrAPIHostname = new System.Windows.Forms.Label();
            this.tpFileUploaders = new System.Windows.Forms.TabPage();
            this.tcFileUploaders = new System.Windows.Forms.TabControl();
            this.tpFTP = new System.Windows.Forms.TabPage();
            this.gbFTPAccount = new System.Windows.Forms.GroupBox();
            this.gbSFTP = new System.Windows.Forms.GroupBox();
            this.txtSFTPKeyPassphrase = new System.Windows.Forms.TextBox();
            this.btnSFTPKeyLocationBrowse = new System.Windows.Forms.Button();
            this.lblSFTPKeyPassphrase = new System.Windows.Forms.Label();
            this.txtSFTPKeyLocation = new System.Windows.Forms.TextBox();
            this.lblSFTPKeyLocation = new System.Windows.Forms.Label();
            this.cbFTPAppendRemoteDirectory = new System.Windows.Forms.CheckBox();
            this.btnFTPTest = new System.Windows.Forms.Button();
            this.lblFTPProtocol = new System.Windows.Forms.Label();
            this.lblFTPName = new System.Windows.Forms.Label();
            this.cbFTPRemoveFileExtension = new System.Windows.Forms.CheckBox();
            this.txtFTPName = new System.Windows.Forms.TextBox();
            this.lblFTPHost = new System.Windows.Forms.Label();
            this.eiFTP = new ShareX.HelpersLib.ExportImportControl();
            this.pFTPTransferMode = new System.Windows.Forms.Panel();
            this.rbFTPTransferModeActive = new System.Windows.Forms.RadioButton();
            this.rbFTPTransferModePassive = new System.Windows.Forms.RadioButton();
            this.btnFTPClient = new System.Windows.Forms.Button();
            this.txtFTPHost = new System.Windows.Forms.TextBox();
            this.pFTPProtocol = new System.Windows.Forms.Panel();
            this.rbFTPProtocolFTP = new System.Windows.Forms.RadioButton();
            this.rbFTPProtocolFTPS = new System.Windows.Forms.RadioButton();
            this.rbFTPProtocolSFTP = new System.Windows.Forms.RadioButton();
            this.lblFTPPort = new System.Windows.Forms.Label();
            this.lblFTPTransferMode = new System.Windows.Forms.Label();
            this.nudFTPPort = new System.Windows.Forms.NumericUpDown();
            this.lblFTPURLPreviewValue = new System.Windows.Forms.Label();
            this.lblFTPUsername = new System.Windows.Forms.Label();
            this.lblFTPURLPreview = new System.Windows.Forms.Label();
            this.txtFTPUsername = new System.Windows.Forms.TextBox();
            this.cbFTPURLPathProtocol = new System.Windows.Forms.ComboBox();
            this.lblFTPPassword = new System.Windows.Forms.Label();
            this.txtFTPURLPath = new System.Windows.Forms.TextBox();
            this.txtFTPPassword = new System.Windows.Forms.TextBox();
            this.lblFTPURLPath = new System.Windows.Forms.Label();
            this.lblFTPRemoteDirectory = new System.Windows.Forms.Label();
            this.txtFTPRemoteDirectory = new System.Windows.Forms.TextBox();
            this.gbFTPS = new System.Windows.Forms.GroupBox();
            this.btnFTPSCertificateLocationBrowse = new System.Windows.Forms.Button();
            this.txtFTPSCertificateLocation = new System.Windows.Forms.TextBox();
            this.lblFTPSCertificateLocation = new System.Windows.Forms.Label();
            this.cbFTPSEncryption = new System.Windows.Forms.ComboBox();
            this.lblFTPSEncryption = new System.Windows.Forms.Label();
            this.btnFTPDuplicate = new System.Windows.Forms.Button();
            this.btnFTPRemove = new System.Windows.Forms.Button();
            this.btnFTPAdd = new System.Windows.Forms.Button();
            this.cbFTPAccounts = new System.Windows.Forms.ComboBox();
            this.lblFTPAccounts = new System.Windows.Forms.Label();
            this.lblFTPFile = new System.Windows.Forms.Label();
            this.lblFTPText = new System.Windows.Forms.Label();
            this.lblFTPImage = new System.Windows.Forms.Label();
            this.cbFTPImage = new System.Windows.Forms.ComboBox();
            this.cbFTPFile = new System.Windows.Forms.ComboBox();
            this.cbFTPText = new System.Windows.Forms.ComboBox();
            this.tpDropbox = new System.Windows.Forms.TabPage();
            this.cbDropboxUseDirectLink = new System.Windows.Forms.CheckBox();
            this.cbDropboxAutoCreateShareableLink = new System.Windows.Forms.CheckBox();
            this.pbDropboxLogo = new System.Windows.Forms.PictureBox();
            this.lblDropboxPath = new System.Windows.Forms.Label();
            this.txtDropboxPath = new System.Windows.Forms.TextBox();
            this.oauth2Dropbox = new ShareX.UploadersLib.OAuthControl();
            this.tpOneDrive = new System.Windows.Forms.TabPage();
            this.tvOneDrive = new System.Windows.Forms.TreeView();
            this.lblOneDriveFolderID = new System.Windows.Forms.Label();
            this.cbOneDriveCreateShareableLink = new System.Windows.Forms.CheckBox();
            this.oAuth2OneDrive = new ShareX.UploadersLib.OAuthControl();
            this.tpGoogleDrive = new System.Windows.Forms.TabPage();
            this.cbGoogleDriveDirectLink = new System.Windows.Forms.CheckBox();
            this.cbGoogleDriveUseFolder = new System.Windows.Forms.CheckBox();
            this.txtGoogleDriveFolderID = new System.Windows.Forms.TextBox();
            this.lblGoogleDriveFolderID = new System.Windows.Forms.Label();
            this.lvGoogleDriveFoldersList = new ShareX.HelpersLib.MyListView();
            this.chGoogleDriveTitle = ((System.Windows.Forms.ColumnHeader)(new System.Windows.Forms.ColumnHeader()));
            this.chGoogleDriveDescription = ((System.Windows.Forms.ColumnHeader)(new System.Windows.Forms.ColumnHeader()));
            this.btnGoogleDriveRefreshFolders = new System.Windows.Forms.Button();
            this.cbGoogleDriveIsPublic = new System.Windows.Forms.CheckBox();
            this.oauth2GoogleDrive = new ShareX.UploadersLib.OAuthControl();
            this.tpPuush = new System.Windows.Forms.TabPage();
            this.pbPuush = new System.Windows.Forms.PictureBox();
            this.lblPuushAPIKey = new System.Windows.Forms.Label();
            this.txtPuushAPIKey = new System.Windows.Forms.TextBox();
            this.llPuushForgottenPassword = new System.Windows.Forms.LinkLabel();
            this.btnPuushLogin = new System.Windows.Forms.Button();
            this.txtPuushPassword = new System.Windows.Forms.TextBox();
            this.txtPuushEmail = new System.Windows.Forms.TextBox();
            this.lblPuushEmail = new System.Windows.Forms.Label();
            this.lblPuushPassword = new System.Windows.Forms.Label();
            this.tpBox = new System.Windows.Forms.TabPage();
            this.lblBoxFolderTip = new System.Windows.Forms.Label();
            this.cbBoxShare = new System.Windows.Forms.CheckBox();
            this.lvBoxFolders = new ShareX.HelpersLib.MyListView();
            this.chBoxFoldersName = ((System.Windows.Forms.ColumnHeader)(new System.Windows.Forms.ColumnHeader()));
            this.lblBoxFolderID = new System.Windows.Forms.Label();
            this.btnBoxRefreshFolders = new System.Windows.Forms.Button();
            this.oauth2Box = new ShareX.UploadersLib.OAuthControl();
            this.tpAmazonS3 = new System.Windows.Forms.TabPage();
            this.cbAmazonS3PublicACL = new System.Windows.Forms.CheckBox();
            this.btnAmazonS3StorageClassHelp = new System.Windows.Forms.Button();
            this.lblAmazonS3StorageClass = new System.Windows.Forms.Label();
            this.cbAmazonS3StorageClass = new System.Windows.Forms.ComboBox();
            this.cbAmazonS3UsePathStyle = new System.Windows.Forms.CheckBox();
            this.lblAmazonS3Endpoint = new System.Windows.Forms.Label();
            this.txtAmazonS3Endpoint = new System.Windows.Forms.TextBox();
            this.lblAmazonS3Region = new System.Windows.Forms.Label();
            this.txtAmazonS3Region = new System.Windows.Forms.TextBox();
            this.txtAmazonS3CustomDomain = new System.Windows.Forms.TextBox();
            this.lblAmazonS3PathPreviewLabel = new System.Windows.Forms.Label();
            this.lblAmazonS3PathPreview = new System.Windows.Forms.Label();
            this.btnAmazonS3BucketNameOpen = new System.Windows.Forms.Button();
            this.btnAmazonS3AccessKeyOpen = new System.Windows.Forms.Button();
            this.cbAmazonS3Endpoints = new System.Windows.Forms.ComboBox();
            this.lblAmazonS3BucketName = new System.Windows.Forms.Label();
            this.txtAmazonS3BucketName = new System.Windows.Forms.TextBox();
            this.lblAmazonS3Endpoints = new System.Windows.Forms.Label();
            this.txtAmazonS3ObjectPrefix = new System.Windows.Forms.TextBox();
            this.lblAmazonS3ObjectPrefix = new System.Windows.Forms.Label();
            this.txtAmazonS3SecretKey = new System.Windows.Forms.TextBox();
            this.lblAmazonS3SecretKey = new System.Windows.Forms.Label();
            this.lblAmazonS3AccessKey = new System.Windows.Forms.Label();
            this.txtAmazonS3AccessKey = new System.Windows.Forms.TextBox();
            this.tpAzureStorage = new System.Windows.Forms.TabPage();
            this.cbAzureStorageEnvironment = new System.Windows.Forms.ComboBox();
            this.lblAzureStorageEnvironment = new System.Windows.Forms.Label();
            this.btnAzureStoragePortal = new System.Windows.Forms.Button();
            this.txtAzureStorageContainer = new System.Windows.Forms.TextBox();
            this.lblAzureStorageContainer = new System.Windows.Forms.Label();
            this.txtAzureStorageAccessKey = new System.Windows.Forms.TextBox();
            this.lblAzureStorageAccessKey = new System.Windows.Forms.Label();
            this.txtAzureStorageAccountName = new System.Windows.Forms.TextBox();
            this.lblAzureStorageAccountName = new System.Windows.Forms.Label();
            this.txtAzureStorageCustomDomain = new System.Windows.Forms.TextBox();
            this.lblAzureStorageCustomDomain = new System.Windows.Forms.Label();
            this.tpGfycat = new System.Windows.Forms.TabPage();
            this.cbGfycatIsPublic = new System.Windows.Forms.CheckBox();
            this.atcGfycatAccountType = new ShareX.UploadersLib.AccountTypeControl();
            this.oauth2Gfycat = new ShareX.UploadersLib.OAuthControl();
            this.tpMega = new System.Windows.Forms.TabPage();
            this.btnMegaRefreshFolders = new System.Windows.Forms.Button();
            this.lblMegaStatus = new System.Windows.Forms.Label();
            this.btnMegaRegister = new System.Windows.Forms.Button();
            this.lblMegaFolder = new System.Windows.Forms.Label();
            this.lblMegaStatusTitle = new System.Windows.Forms.Label();
            this.cbMegaFolder = new System.Windows.Forms.ComboBox();
            this.lblMegaEmail = new System.Windows.Forms.Label();
            this.btnMegaLogin = new System.Windows.Forms.Button();
            this.txtMegaEmail = new System.Windows.Forms.TextBox();
            this.txtMegaPassword = new System.Windows.Forms.TextBox();
            this.lblMegaPassword = new System.Windows.Forms.Label();
            this.tpOwnCloud = new System.Windows.Forms.TabPage();
            this.lblOwnCloudHostExample = new System.Windows.Forms.Label();
            this.cbOwnCloud81Compatibility = new System.Windows.Forms.CheckBox();
            this.cbOwnCloudDirectLink = new System.Windows.Forms.CheckBox();
            this.cbOwnCloudCreateShare = new System.Windows.Forms.CheckBox();
            this.txtOwnCloudPath = new System.Windows.Forms.TextBox();
            this.txtOwnCloudPassword = new System.Windows.Forms.TextBox();
            this.txtOwnCloudUsername = new System.Windows.Forms.TextBox();
            this.txtOwnCloudHost = new System.Windows.Forms.TextBox();
            this.lblOwnCloudPath = new System.Windows.Forms.Label();
            this.lblOwnCloudPassword = new System.Windows.Forms.Label();
            this.lblOwnCloudUsername = new System.Windows.Forms.Label();
            this.lblOwnCloudHost = new System.Windows.Forms.Label();
            this.tpMediaFire = new System.Windows.Forms.TabPage();
            this.cbMediaFireUseLongLink = new System.Windows.Forms.CheckBox();
            this.txtMediaFirePath = new System.Windows.Forms.TextBox();
            this.lblMediaFirePath = new System.Windows.Forms.Label();
            this.txtMediaFirePassword = new System.Windows.Forms.TextBox();
            this.txtMediaFireEmail = new System.Windows.Forms.TextBox();
            this.lblMediaFirePassword = new System.Windows.Forms.Label();
            this.lblMediaFireEmail = new System.Windows.Forms.Label();
            this.tpPushbullet = new System.Windows.Forms.TabPage();
            this.lblPushbulletDevices = new System.Windows.Forms.Label();
            this.cboPushbulletDevices = new System.Windows.Forms.ComboBox();
            this.btnPushbulletGetDeviceList = new System.Windows.Forms.Button();
            this.lblPushbulletUserKey = new System.Windows.Forms.Label();
            this.txtPushbulletUserKey = new System.Windows.Forms.TextBox();
            this.tpSendSpace = new System.Windows.Forms.TabPage();
            this.btnSendSpaceRegister = new System.Windows.Forms.Button();
            this.lblSendSpacePassword = new System.Windows.Forms.Label();
            this.lblSendSpaceUsername = new System.Windows.Forms.Label();
            this.txtSendSpacePassword = new System.Windows.Forms.TextBox();
            this.txtSendSpaceUserName = new System.Windows.Forms.TextBox();
            this.atcSendSpaceAccountType = new ShareX.UploadersLib.AccountTypeControl();
            this.tpGe_tt = new System.Windows.Forms.TabPage();
            this.lblGe_ttStatus = new System.Windows.Forms.Label();
            this.lblGe_ttPassword = new System.Windows.Forms.Label();
            this.lblGe_ttEmail = new System.Windows.Forms.Label();
            this.btnGe_ttLogin = new System.Windows.Forms.Button();
            this.txtGe_ttPassword = new System.Windows.Forms.TextBox();
            this.txtGe_ttEmail = new System.Windows.Forms.TextBox();
            this.tpHostr = new System.Windows.Forms.TabPage();
            this.cbLocalhostrDirectURL = new System.Windows.Forms.CheckBox();
            this.lblLocalhostrPassword = new System.Windows.Forms.Label();
            this.lblLocalhostrEmail = new System.Windows.Forms.Label();
            this.txtLocalhostrPassword = new System.Windows.Forms.TextBox();
            this.txtLocalhostrEmail = new System.Windows.Forms.TextBox();
            this.tpJira = new System.Windows.Forms.TabPage();
            this.txtJiraIssuePrefix = new System.Windows.Forms.TextBox();
            this.lblJiraIssuePrefix = new System.Windows.Forms.Label();
            this.gbJiraServer = new System.Windows.Forms.GroupBox();
            this.txtJiraConfigHelp = new System.Windows.Forms.TextBox();
            this.txtJiraHost = new System.Windows.Forms.TextBox();
            this.lblJiraHost = new System.Windows.Forms.Label();
            this.oAuthJira = new ShareX.UploadersLib.OAuthControl();
            this.tpLambda = new System.Windows.Forms.TabPage();
            this.lblLambdaInfo = new System.Windows.Forms.Label();
            this.lblLambdaApiKey = new System.Windows.Forms.Label();
            this.txtLambdaApiKey = new System.Windows.Forms.TextBox();
            this.lblLambdaUploadURL = new System.Windows.Forms.Label();
            this.cbLambdaUploadURL = new System.Windows.Forms.ComboBox();
            this.tpPomf = new System.Windows.Forms.TabPage();
            this.btnPomfTest = new System.Windows.Forms.Button();
            this.txtPomfResultURL = new System.Windows.Forms.TextBox();
            this.txtPomfUploadURL = new System.Windows.Forms.TextBox();
            this.lblPomfResultURL = new System.Windows.Forms.Label();
            this.lblPomfUploadURL = new System.Windows.Forms.Label();
            this.lblPomfUploaders = new System.Windows.Forms.Label();
            this.cbPomfUploaders = new System.Windows.Forms.ComboBox();
            this.tpSeafile = new System.Windows.Forms.TabPage();
            this.cbSeafileAPIURL = new System.Windows.Forms.ComboBox();
            this.grpSeafileShareSettings = new System.Windows.Forms.GroupBox();
            this.txtSeafileSharePassword = new System.Windows.Forms.TextBox();
            this.lblSeafileSharePassword = new System.Windows.Forms.Label();
            this.nudSeafileExpireDays = new System.Windows.Forms.NumericUpDown();
            this.lblSeafileDaysToExpire = new System.Windows.Forms.Label();
            this.btnSeafileLibraryPasswordValidate = new System.Windows.Forms.Button();
            this.txtSeafileLibraryPassword = new System.Windows.Forms.TextBox();
            this.lblSeafileLibraryPassword = new System.Windows.Forms.Label();
            this.lvSeafileLibraries = new ShareX.HelpersLib.MyListView();
            this.colSeafileLibraryName = ((System.Windows.Forms.ColumnHeader)(new System.Windows.Forms.ColumnHeader()));
            this.colSeafileLibrarySize = ((System.Windows.Forms.ColumnHeader)(new System.Windows.Forms.ColumnHeader()));
            this.colSeafileLibraryEncrypted = ((System.Windows.Forms.ColumnHeader)(new System.Windows.Forms.ColumnHeader()));
            this.btnSeafilePathValidate = new System.Windows.Forms.Button();
            this.txtSeafileDirectoryPath = new System.Windows.Forms.TextBox();
            this.lblSeafileWritePermNotif = new System.Windows.Forms.Label();
            this.lblSeafilePath = new System.Windows.Forms.Label();
            this.txtSeafileUploadLocationRefresh = new System.Windows.Forms.Button();
            this.lblSeafileSelectLibrary = new System.Windows.Forms.Label();
            this.grpSeafileAccInfo = new System.Windows.Forms.GroupBox();
            this.btnRefreshSeafileAccInfo = new System.Windows.Forms.Button();
            this.txtSeafileAccInfoUsage = new System.Windows.Forms.TextBox();
            this.txtSeafileAccInfoEmail = new System.Windows.Forms.TextBox();
            this.lblSeafileAccInfoEmail = new System.Windows.Forms.Label();
            this.lblSeafileAccInfoUsage = new System.Windows.Forms.Label();
            this.btnSeafileCheckAuthToken = new System.Windows.Forms.Button();
            this.btnSeafileCheckAPIURL = new System.Windows.Forms.Button();
            this.grpSeafileObtainAuthToken = new System.Windows.Forms.GroupBox();
            this.btnSeafileGetAuthToken = new System.Windows.Forms.Button();
            this.txtSeafilePassword = new System.Windows.Forms.TextBox();
            this.txtSeafileUsername = new System.Windows.Forms.TextBox();
            this.lblSeafileUsername = new System.Windows.Forms.Label();
            this.lblSeafilePassword = new System.Windows.Forms.Label();
            this.cbSeafileIgnoreInvalidCert = new System.Windows.Forms.CheckBox();
            this.cbSeafileCreateShareableURL = new System.Windows.Forms.CheckBox();
            this.txtSeafileAuthToken = new System.Windows.Forms.TextBox();
            this.lblSeafileAuthToken = new System.Windows.Forms.Label();
            this.lblSeafileAPIURL = new System.Windows.Forms.Label();
            this.tpStreamable = new System.Windows.Forms.TabPage();
            this.cbStreamableUseDirectURL = new System.Windows.Forms.CheckBox();
            this.txtStreamablePassword = new System.Windows.Forms.TextBox();
            this.txtStreamableUsername = new System.Windows.Forms.TextBox();
            this.lblStreamableUsername = new System.Windows.Forms.Label();
            this.lblStreamablePassword = new System.Windows.Forms.Label();
            this.cbStreamableAnonymous = new System.Windows.Forms.CheckBox();
            this.tpSul = new System.Windows.Forms.TabPage();
            this.btnSulGetAPIKey = new System.Windows.Forms.Button();
            this.txtSulAPIKey = new System.Windows.Forms.TextBox();
            this.lblSulAPIKey = new System.Windows.Forms.Label();
            this.tpLithiio = new System.Windows.Forms.TabPage();
            this.btnLithiioFetchAPIKey = new System.Windows.Forms.Button();
            this.txtLithiioPassword = new System.Windows.Forms.TextBox();
            this.txtLithiioEmail = new System.Windows.Forms.TextBox();
            this.lblLithiioPassword = new System.Windows.Forms.Label();
            this.lblLithiioEmail = new System.Windows.Forms.Label();
            this.btnLithiioGetAPIKey = new System.Windows.Forms.Button();
            this.lblLithiioApiKey = new System.Windows.Forms.Label();
            this.txtLithiioApiKey = new System.Windows.Forms.TextBox();
            this.tpPlik = new System.Windows.Forms.TabPage();
            this.gbPlikSettings = new System.Windows.Forms.GroupBox();
            this.cbPlikOneShot = new System.Windows.Forms.CheckBox();
            this.txtPlikComment = new System.Windows.Forms.TextBox();
            this.cbPlikComment = new System.Windows.Forms.CheckBox();
            this.cbPlikRemovable = new System.Windows.Forms.CheckBox();
            this.gbPlikLoginCredentials = new System.Windows.Forms.GroupBox();
            this.nudPlikTTL = new System.Windows.Forms.NumericUpDown();
            this.cbxPlikTTLUnit = new System.Windows.Forms.ComboBox();
            this.lblPlikTTL = new System.Windows.Forms.Label();
            this.txtPlikURL = new System.Windows.Forms.TextBox();
            this.lblPlikURL = new System.Windows.Forms.Label();
            this.cbPlikIsSecured = new System.Windows.Forms.CheckBox();
            this.lblPlikAPIKey = new System.Windows.Forms.Label();
            this.txtPlikAPIKey = new System.Windows.Forms.TextBox();
            this.lblPlikPassword = new System.Windows.Forms.Label();
            this.lblPlikUsername = new System.Windows.Forms.Label();
            this.txtPlikPassword = new System.Windows.Forms.TextBox();
            this.txtPlikLogin = new System.Windows.Forms.TextBox();
            this.tpSharedFolder = new System.Windows.Forms.TabPage();
            this.lblSharedFolderFiles = new System.Windows.Forms.Label();
            this.lblSharedFolderText = new System.Windows.Forms.Label();
            this.cboSharedFolderFiles = new System.Windows.Forms.ComboBox();
            this.lblSharedFolderImages = new System.Windows.Forms.Label();
            this.cboSharedFolderText = new System.Windows.Forms.ComboBox();
            this.cboSharedFolderImages = new System.Windows.Forms.ComboBox();
            this.ucLocalhostAccounts = new ShareX.UploadersLib.AccountsControl();
            this.tpEmail = new System.Windows.Forms.TabPage();
            this.txtEmailAutomaticSendTo = new System.Windows.Forms.TextBox();
            this.cbEmailAutomaticSend = new System.Windows.Forms.CheckBox();
            this.lblEmailSmtpServer = new System.Windows.Forms.Label();
            this.lblEmailPassword = new System.Windows.Forms.Label();
            this.cbEmailRememberLastTo = new System.Windows.Forms.CheckBox();
            this.txtEmailFrom = new System.Windows.Forms.TextBox();
            this.txtEmailPassword = new System.Windows.Forms.TextBox();
            this.txtEmailDefaultBody = new System.Windows.Forms.TextBox();
            this.lblEmailFrom = new System.Windows.Forms.Label();
            this.txtEmailSmtpServer = new System.Windows.Forms.TextBox();
            this.lblEmailDefaultSubject = new System.Windows.Forms.Label();
            this.lblEmailDefaultBody = new System.Windows.Forms.Label();
            this.nudEmailSmtpPort = new System.Windows.Forms.NumericUpDown();
            this.lblEmailSmtpPort = new System.Windows.Forms.Label();
            this.txtEmailDefaultSubject = new System.Windows.Forms.TextBox();
            this.btnCopyShowFiles = new System.Windows.Forms.Button();
            this.tpTextUploaders = new System.Windows.Forms.TabPage();
            this.tcTextUploaders = new System.Windows.Forms.TabControl();
            this.tpPastebin = new System.Windows.Forms.TabPage();
            this.cbPastebinRaw = new System.Windows.Forms.CheckBox();
            this.cbPastebinSyntax = new System.Windows.Forms.ComboBox();
            this.btnPastebinRegister = new System.Windows.Forms.Button();
            this.lblPastebinSyntax = new System.Windows.Forms.Label();
            this.lblPastebinExpiration = new System.Windows.Forms.Label();
            this.lblPastebinPrivacy = new System.Windows.Forms.Label();
            this.lblPastebinTitle = new System.Windows.Forms.Label();
            this.lblPastebinPassword = new System.Windows.Forms.Label();
            this.lblPastebinUsername = new System.Windows.Forms.Label();
            this.cbPastebinExpiration = new System.Windows.Forms.ComboBox();
            this.cbPastebinPrivacy = new System.Windows.Forms.ComboBox();
            this.txtPastebinTitle = new System.Windows.Forms.TextBox();
            this.txtPastebinPassword = new System.Windows.Forms.TextBox();
            this.txtPastebinUsername = new System.Windows.Forms.TextBox();
            this.lblPastebinLoginStatus = new System.Windows.Forms.Label();
            this.btnPastebinLogin = new System.Windows.Forms.Button();
            this.tpPaste_ee = new System.Windows.Forms.TabPage();
            this.btnPaste_eeGetUserKey = new System.Windows.Forms.Button();
            this.lblPaste_eeUserAPIKey = new System.Windows.Forms.Label();
            this.txtPaste_eeUserAPIKey = new System.Windows.Forms.TextBox();
            this.tpGist = new System.Windows.Forms.TabPage();
            this.lblGistCustomURLExample = new System.Windows.Forms.Label();
            this.lblGistOAuthInfo = new System.Windows.Forms.Label();
            this.lblGistCustomURL = new System.Windows.Forms.Label();
            this.txtGistCustomURL = new System.Windows.Forms.TextBox();
            this.cbGistUseRawURL = new System.Windows.Forms.CheckBox();
            this.cbGistPublishPublic = new System.Windows.Forms.CheckBox();
            this.oAuth2Gist = new ShareX.UploadersLib.OAuthControl();
            this.atcGistAccountType = new ShareX.UploadersLib.AccountTypeControl();
            this.tpUpaste = new System.Windows.Forms.TabPage();
            this.cbUpasteIsPublic = new System.Windows.Forms.CheckBox();
            this.lblUpasteUserKey = new System.Windows.Forms.Label();
            this.txtUpasteUserKey = new System.Windows.Forms.TextBox();
            this.tpHastebin = new System.Windows.Forms.TabPage();
            this.cbHastebinUseFileExtension = new System.Windows.Forms.CheckBox();
            this.txtHastebinSyntaxHighlighting = new System.Windows.Forms.TextBox();
            this.txtHastebinCustomDomain = new System.Windows.Forms.TextBox();
            this.lblHastebinSyntaxHighlighting = new System.Windows.Forms.Label();
            this.lblHastebinCustomDomain = new System.Windows.Forms.Label();
            this.tpOneTimeSecret = new System.Windows.Forms.TabPage();
            this.lblOneTimeSecretAPIKey = new System.Windows.Forms.Label();
            this.lblOneTimeSecretEmail = new System.Windows.Forms.Label();
            this.txtOneTimeSecretAPIKey = new System.Windows.Forms.TextBox();
            this.txtOneTimeSecretEmail = new System.Windows.Forms.TextBox();
            this.tpPastie = new System.Windows.Forms.TabPage();
            this.cbPastieIsPublic = new System.Windows.Forms.CheckBox();
            this.tpImageUploaders = new System.Windows.Forms.TabPage();
            this.tcImageUploaders = new System.Windows.Forms.TabControl();
            this.tpImgur = new System.Windows.Forms.TabPage();
            this.cbImgurUseGIFV = new System.Windows.Forms.CheckBox();
            this.cbImgurUploadSelectedAlbum = new System.Windows.Forms.CheckBox();
            this.cbImgurDirectLink = new System.Windows.Forms.CheckBox();
            this.atcImgurAccountType = new ShareX.UploadersLib.AccountTypeControl();
            this.oauth2Imgur = new ShareX.UploadersLib.OAuthControl();
            this.lvImgurAlbumList = new System.Windows.Forms.ListView();
            this.chImgurID = ((System.Windows.Forms.ColumnHeader)(new System.Windows.Forms.ColumnHeader()));
            this.chImgurTitle = ((System.Windows.Forms.ColumnHeader)(new System.Windows.Forms.ColumnHeader()));
            this.chImgurDescription = ((System.Windows.Forms.ColumnHeader)(new System.Windows.Forms.ColumnHeader()));
            this.btnImgurRefreshAlbumList = new System.Windows.Forms.Button();
            this.cbImgurThumbnailType = new System.Windows.Forms.ComboBox();
            this.lblImgurThumbnailType = new System.Windows.Forms.Label();
            this.tpImageShack = new System.Windows.Forms.TabPage();
            this.btnImageShackLogin = new System.Windows.Forms.Button();
            this.btnImageShackOpenPublicProfile = new System.Windows.Forms.Button();
            this.cbImageShackIsPublic = new System.Windows.Forms.CheckBox();
            this.btnImageShackOpenMyImages = new System.Windows.Forms.Button();
            this.lblImageShackUsername = new System.Windows.Forms.Label();
            this.txtImageShackUsername = new System.Windows.Forms.TextBox();
            this.txtImageShackPassword = new System.Windows.Forms.TextBox();
            this.lblImageShackPassword = new System.Windows.Forms.Label();
            this.tpTinyPic = new System.Windows.Forms.TabPage();
            this.atcTinyPicAccountType = new ShareX.UploadersLib.AccountTypeControl();
            this.btnTinyPicLogin = new System.Windows.Forms.Button();
            this.txtTinyPicPassword = new System.Windows.Forms.TextBox();
            this.lblTinyPicPassword = new System.Windows.Forms.Label();
            this.txtTinyPicUsername = new System.Windows.Forms.TextBox();
            this.lblTinyPicUsername = new System.Windows.Forms.Label();
            this.btnTinyPicOpenMyImages = new System.Windows.Forms.Button();
            this.tpFlickr = new System.Windows.Forms.TabPage();
            this.cbFlickrDirectLink = new System.Windows.Forms.CheckBox();
            this.oauthFlickr = new ShareX.UploadersLib.OAuthControl();
            this.tpPhotobucket = new System.Windows.Forms.TabPage();
            this.gbPhotobucketAlbumPath = new System.Windows.Forms.GroupBox();
            this.btnPhotobucketAddAlbum = new System.Windows.Forms.Button();
            this.btnPhotobucketRemoveAlbum = new System.Windows.Forms.Button();
            this.cboPhotobucketAlbumPaths = new System.Windows.Forms.ComboBox();
            this.gbPhotobucketAlbums = new System.Windows.Forms.GroupBox();
            this.lblPhotobucketNewAlbumName = new System.Windows.Forms.Label();
            this.lblPhotobucketParentAlbumPath = new System.Windows.Forms.Label();
            this.txtPhotobucketNewAlbumName = new System.Windows.Forms.TextBox();
            this.txtPhotobucketParentAlbumPath = new System.Windows.Forms.TextBox();
            this.btnPhotobucketCreateAlbum = new System.Windows.Forms.Button();
            this.gbPhotobucketUserAccount = new System.Windows.Forms.GroupBox();
            this.lblPhotobucketDefaultAlbumName = new System.Windows.Forms.Label();
            this.btnPhotobucketAuthOpen = new System.Windows.Forms.Button();
            this.txtPhotobucketDefaultAlbumName = new System.Windows.Forms.TextBox();
            this.lblPhotobucketVerificationCode = new System.Windows.Forms.Label();
            this.btnPhotobucketAuthComplete = new System.Windows.Forms.Button();
            this.txtPhotobucketVerificationCode = new System.Windows.Forms.TextBox();
            this.lblPhotobucketAccountStatus = new System.Windows.Forms.Label();
            this.tpGooglePhotos = new System.Windows.Forms.TabPage();
            this.txtPicasaAlbumID = new System.Windows.Forms.TextBox();
            this.lblPicasaAlbumID = new System.Windows.Forms.Label();
            this.lvPicasaAlbumList = new System.Windows.Forms.ListView();
            this.chPicasaID = ((System.Windows.Forms.ColumnHeader)(new System.Windows.Forms.ColumnHeader()));
            this.chPicasaName = ((System.Windows.Forms.ColumnHeader)(new System.Windows.Forms.ColumnHeader()));
            this.chPicasaDescription = ((System.Windows.Forms.ColumnHeader)(new System.Windows.Forms.ColumnHeader()));
            this.btnPicasaRefreshAlbumList = new System.Windows.Forms.Button();
            this.oauth2Picasa = new ShareX.UploadersLib.OAuthControl();
            this.tpChevereto = new System.Windows.Forms.TabPage();
            this.btnCheveretoTestAll = new System.Windows.Forms.Button();
            this.lblCheveretoUploadURLExample = new System.Windows.Forms.Label();
            this.lblCheveretoUploaders = new System.Windows.Forms.Label();
            this.cbCheveretoUploaders = new System.Windows.Forms.ComboBox();
            this.cbCheveretoDirectURL = new System.Windows.Forms.CheckBox();
            this.lblCheveretoUploadURL = new System.Windows.Forms.Label();
            this.txtCheveretoUploadURL = new System.Windows.Forms.TextBox();
            this.txtCheveretoAPIKey = new System.Windows.Forms.TextBox();
            this.lblCheveretoAPIKey = new System.Windows.Forms.Label();
            this.tpVgyme = new System.Windows.Forms.TabPage();
            this.llVgymeAccountDetailsPage = new System.Windows.Forms.LinkLabel();
            this.txtVgymeUserKey = new System.Windows.Forms.TextBox();
            this.lvlVgymeUserKey = new System.Windows.Forms.Label();
            this.tcUploaders = new System.Windows.Forms.TabControl();
            this.lblWidthHint = new System.Windows.Forms.Label();
            this.ttlvMain = new ShareX.HelpersLib.TabToListView();
            this.actRapidShareAccountType = new ShareX.UploadersLib.AccountTypeControl();
            this.gbAmazonS3Advanced = new System.Windows.Forms.GroupBox();
            this.tpOtherUploaders.SuspendLayout();
            this.tcOtherUploaders.SuspendLayout();
            this.tpTwitter.SuspendLayout();
            this.tpCustomUploaders.SuspendLayout();
            this.pCustomUploader.SuspendLayout();
            this.tcCustomUploaderResponseParse.SuspendLayout();
            this.tpCustomUploaderJsonParse.SuspendLayout();
            this.tpCustomUploaderXmlParse.SuspendLayout();
            this.tpCustomUploaderRegexParse.SuspendLayout();
            this.tcCustomUploaderArguments.SuspendLayout();
            this.tpCustomUploaderArguments.SuspendLayout();
            this.tpCustomUploaderHeaders.SuspendLayout();
            this.gbCustomUploaders.SuspendLayout();
            this.tpURLShorteners.SuspendLayout();
            this.tcURLShorteners.SuspendLayout();
            this.tpBitly.SuspendLayout();
            this.tpGoogleURLShortener.SuspendLayout();
            this.tpYourls.SuspendLayout();
            this.tpAdFly.SuspendLayout();
            this.tpCoinURL.SuspendLayout();
            this.tpPolr.SuspendLayout();
            this.tpFileUploaders.SuspendLayout();
            this.tcFileUploaders.SuspendLayout();
            this.tpFTP.SuspendLayout();
            this.gbFTPAccount.SuspendLayout();
            this.gbSFTP.SuspendLayout();
            this.pFTPTransferMode.SuspendLayout();
            this.pFTPProtocol.SuspendLayout();
            ((System.ComponentModel.ISupportInitialize)(this.nudFTPPort)).BeginInit();
            this.gbFTPS.SuspendLayout();
            this.tpDropbox.SuspendLayout();
            ((System.ComponentModel.ISupportInitialize)(this.pbDropboxLogo)).BeginInit();
            this.tpOneDrive.SuspendLayout();
            this.tpGoogleDrive.SuspendLayout();
            this.tpPuush.SuspendLayout();
            ((System.ComponentModel.ISupportInitialize)(this.pbPuush)).BeginInit();
            this.tpBox.SuspendLayout();
            this.tpAmazonS3.SuspendLayout();
            this.tpAzureStorage.SuspendLayout();
            this.tpGfycat.SuspendLayout();
            this.tpMega.SuspendLayout();
            this.tpOwnCloud.SuspendLayout();
            this.tpMediaFire.SuspendLayout();
            this.tpPushbullet.SuspendLayout();
            this.tpSendSpace.SuspendLayout();
            this.tpGe_tt.SuspendLayout();
            this.tpHostr.SuspendLayout();
            this.tpJira.SuspendLayout();
            this.gbJiraServer.SuspendLayout();
            this.tpLambda.SuspendLayout();
            this.tpPomf.SuspendLayout();
            this.tpSeafile.SuspendLayout();
            this.grpSeafileShareSettings.SuspendLayout();
            ((System.ComponentModel.ISupportInitialize)(this.nudSeafileExpireDays)).BeginInit();
            this.grpSeafileAccInfo.SuspendLayout();
            this.grpSeafileObtainAuthToken.SuspendLayout();
            this.tpStreamable.SuspendLayout();
            this.tpSul.SuspendLayout();
            this.tpLithiio.SuspendLayout();
            this.tpPlik.SuspendLayout();
            this.gbPlikSettings.SuspendLayout();
            this.gbPlikLoginCredentials.SuspendLayout();
            ((System.ComponentModel.ISupportInitialize)(this.nudPlikTTL)).BeginInit();
            this.tpSharedFolder.SuspendLayout();
            this.tpEmail.SuspendLayout();
            ((System.ComponentModel.ISupportInitialize)(this.nudEmailSmtpPort)).BeginInit();
            this.tpTextUploaders.SuspendLayout();
            this.tcTextUploaders.SuspendLayout();
            this.tpPastebin.SuspendLayout();
            this.tpPaste_ee.SuspendLayout();
            this.tpGist.SuspendLayout();
            this.tpUpaste.SuspendLayout();
            this.tpHastebin.SuspendLayout();
            this.tpOneTimeSecret.SuspendLayout();
            this.tpPastie.SuspendLayout();
            this.tpImageUploaders.SuspendLayout();
            this.tcImageUploaders.SuspendLayout();
            this.tpImgur.SuspendLayout();
            this.tpImageShack.SuspendLayout();
            this.tpTinyPic.SuspendLayout();
            this.tpFlickr.SuspendLayout();
            this.tpPhotobucket.SuspendLayout();
            this.gbPhotobucketAlbumPath.SuspendLayout();
            this.gbPhotobucketAlbums.SuspendLayout();
            this.gbPhotobucketUserAccount.SuspendLayout();
            this.tpGooglePhotos.SuspendLayout();
            this.tpChevereto.SuspendLayout();
            this.tpVgyme.SuspendLayout();
            this.tcUploaders.SuspendLayout();
            this.gbAmazonS3Advanced.SuspendLayout();
            this.SuspendLayout();
            // 
            // txtRapidSharePremiumUserName
            // 
            resources.ApplyResources(this.txtRapidSharePremiumUserName, "txtRapidSharePremiumUserName");
            this.txtRapidSharePremiumUserName.Name = "txtRapidSharePremiumUserName";
            // 
            // ttHelpTip
            // 
            this.ttHelpTip.AutomaticDelay = 0;
            this.ttHelpTip.AutoPopDelay = 30000;
            this.ttHelpTip.BackColor = System.Drawing.SystemColors.Window;
            this.ttHelpTip.InitialDelay = 500;
            this.ttHelpTip.IsBalloon = true;
            this.ttHelpTip.ReshowDelay = 100;
            this.ttHelpTip.UseAnimation = false;
            this.ttHelpTip.UseFading = false;
            // 
            // cbAmazonS3CustomCNAME
            // 
            resources.ApplyResources(this.cbAmazonS3CustomCNAME, "cbAmazonS3CustomCNAME");
            this.cbAmazonS3CustomCNAME.Name = "cbAmazonS3CustomCNAME";
            this.ttHelpTip.SetToolTip(this.cbAmazonS3CustomCNAME, resources.GetString("cbAmazonS3CustomCNAME.ToolTip"));
            this.cbAmazonS3CustomCNAME.UseVisualStyleBackColor = true;
            this.cbAmazonS3CustomCNAME.CheckedChanged += new System.EventHandler(this.cbAmazonS3CustomCNAME_CheckedChanged);
            // 
            // mbCustomUploaderDestinationType
            // 
            resources.ApplyResources(this.mbCustomUploaderDestinationType, "mbCustomUploaderDestinationType");
            this.mbCustomUploaderDestinationType.Menu = this.cmsCustomUploaderDestinationType;
            this.mbCustomUploaderDestinationType.Name = "mbCustomUploaderDestinationType";
            this.ttHelpTip.SetToolTip(this.mbCustomUploaderDestinationType, resources.GetString("mbCustomUploaderDestinationType.ToolTip"));
            this.mbCustomUploaderDestinationType.UseVisualStyleBackColor = true;
            // 
            // cmsCustomUploaderDestinationType
            // 
            this.cmsCustomUploaderDestinationType.ImageScalingSize = new System.Drawing.Size(24, 24);
            this.cmsCustomUploaderDestinationType.Name = "cmsCustomUploaderDestinationType";
            resources.ApplyResources(this.cmsCustomUploaderDestinationType, "cmsCustomUploaderDestinationType");
            // 
            // tpOtherUploaders
            // 
            this.tpOtherUploaders.BackColor = System.Drawing.SystemColors.Window;
            this.tpOtherUploaders.Controls.Add(this.tcOtherUploaders);
            resources.ApplyResources(this.tpOtherUploaders, "tpOtherUploaders");
            this.tpOtherUploaders.Name = "tpOtherUploaders";
            // 
            // tcOtherUploaders
            // 
            this.tcOtherUploaders.Controls.Add(this.tpTwitter);
            this.tcOtherUploaders.Controls.Add(this.tpCustomUploaders);
            resources.ApplyResources(this.tcOtherUploaders, "tcOtherUploaders");
            this.tcOtherUploaders.Name = "tcOtherUploaders";
            this.tcOtherUploaders.SelectedIndex = 0;
            // 
            // tpTwitter
            // 
            this.tpTwitter.BackColor = System.Drawing.SystemColors.Window;
            this.tpTwitter.Controls.Add(this.btnTwitterNameUpdate);
            this.tpTwitter.Controls.Add(this.lbTwitterAccounts);
            this.tpTwitter.Controls.Add(this.lblTwitterDefaultMessage);
            this.tpTwitter.Controls.Add(this.txtTwitterDefaultMessage);
            this.tpTwitter.Controls.Add(this.cbTwitterSkipMessageBox);
            this.tpTwitter.Controls.Add(this.oauthTwitter);
            this.tpTwitter.Controls.Add(this.txtTwitterDescription);
            this.tpTwitter.Controls.Add(this.lblTwitterDescription);
            this.tpTwitter.Controls.Add(this.btnTwitterRemove);
            this.tpTwitter.Controls.Add(this.btnTwitterAdd);
            resources.ApplyResources(this.tpTwitter, "tpTwitter");
            this.tpTwitter.Name = "tpTwitter";
            // 
            // btnTwitterNameUpdate
            // 
            resources.ApplyResources(this.btnTwitterNameUpdate, "btnTwitterNameUpdate");
            this.btnTwitterNameUpdate.Name = "btnTwitterNameUpdate";
            this.btnTwitterNameUpdate.UseVisualStyleBackColor = true;
            this.btnTwitterNameUpdate.Click += new System.EventHandler(this.btnTwitterNameUpdate_Click);
            // 
            // lbTwitterAccounts
            // 
            this.lbTwitterAccounts.FormattingEnabled = true;
            resources.ApplyResources(this.lbTwitterAccounts, "lbTwitterAccounts");
            this.lbTwitterAccounts.Name = "lbTwitterAccounts";
            this.lbTwitterAccounts.SelectedIndexChanged += new System.EventHandler(this.lbTwitterAccounts_SelectedIndexChanged);
            // 
            // lblTwitterDefaultMessage
            // 
            resources.ApplyResources(this.lblTwitterDefaultMessage, "lblTwitterDefaultMessage");
            this.lblTwitterDefaultMessage.Name = "lblTwitterDefaultMessage";
            // 
            // txtTwitterDefaultMessage
            // 
            resources.ApplyResources(this.txtTwitterDefaultMessage, "txtTwitterDefaultMessage");
            this.txtTwitterDefaultMessage.Name = "txtTwitterDefaultMessage";
            this.txtTwitterDefaultMessage.TextChanged += new System.EventHandler(this.txtTwitterDefaultMessage_TextChanged);
            // 
            // cbTwitterSkipMessageBox
            // 
            resources.ApplyResources(this.cbTwitterSkipMessageBox, "cbTwitterSkipMessageBox");
            this.cbTwitterSkipMessageBox.Name = "cbTwitterSkipMessageBox";
            this.cbTwitterSkipMessageBox.UseVisualStyleBackColor = true;
            this.cbTwitterSkipMessageBox.CheckedChanged += new System.EventHandler(this.cbTwitterSkipMessageBox_CheckedChanged);
            // 
            // oauthTwitter
            // 
            resources.ApplyResources(this.oauthTwitter, "oauthTwitter");
            this.oauthTwitter.IsRefreshable = false;
            this.oauthTwitter.Name = "oauthTwitter";
            this.oauthTwitter.OpenButtonClicked += new ShareX.UploadersLib.OAuthControl.OpenButtonClickedEventHandler(this.oauthTwitter_OpenButtonClicked);
            this.oauthTwitter.CompleteButtonClicked += new ShareX.UploadersLib.OAuthControl.CompleteButtonClickedEventHandler(this.oauthTwitter_CompleteButtonClicked);
            this.oauthTwitter.ClearButtonClicked += new ShareX.UploadersLib.OAuthControl.ClearButtonclickedEventHandler(this.oauthTwitter_ClearButtonClicked);
            // 
            // txtTwitterDescription
            // 
            resources.ApplyResources(this.txtTwitterDescription, "txtTwitterDescription");
            this.txtTwitterDescription.Name = "txtTwitterDescription";
            // 
            // lblTwitterDescription
            // 
            resources.ApplyResources(this.lblTwitterDescription, "lblTwitterDescription");
            this.lblTwitterDescription.Name = "lblTwitterDescription";
            // 
            // btnTwitterRemove
            // 
            resources.ApplyResources(this.btnTwitterRemove, "btnTwitterRemove");
            this.btnTwitterRemove.Name = "btnTwitterRemove";
            this.btnTwitterRemove.UseVisualStyleBackColor = true;
            this.btnTwitterRemove.Click += new System.EventHandler(this.btnTwitterRemove_Click);
            // 
            // btnTwitterAdd
            // 
            resources.ApplyResources(this.btnTwitterAdd, "btnTwitterAdd");
            this.btnTwitterAdd.Name = "btnTwitterAdd";
            this.btnTwitterAdd.UseVisualStyleBackColor = true;
            this.btnTwitterAdd.Click += new System.EventHandler(this.btnTwitterAdd_Click);
            // 
            // tpCustomUploaders
            // 
            this.tpCustomUploaders.BackColor = System.Drawing.SystemColors.Window;
            this.tpCustomUploaders.Controls.Add(this.btnCustomUploaderURLSharingServiceTest);
            this.tpCustomUploaders.Controls.Add(this.cbCustomUploaderURLSharingService);
            this.tpCustomUploaders.Controls.Add(this.lblCustomUploaderURLSharingService);
            this.tpCustomUploaders.Controls.Add(this.pCustomUploader);
            this.tpCustomUploaders.Controls.Add(this.btnCustomUploaderExamples);
            this.tpCustomUploaders.Controls.Add(this.btnCustomUploaderHelp);
            this.tpCustomUploaders.Controls.Add(this.lblCustomUploaderImageUploader);
            this.tpCustomUploaders.Controls.Add(this.btnCustomUploaderFileUploaderTest);
            this.tpCustomUploaders.Controls.Add(this.lblCustomUploaderFileUploader);
            this.tpCustomUploaders.Controls.Add(this.btnCustomUploaderImageUploaderTest);
            this.tpCustomUploaders.Controls.Add(this.lblCustomUploaderTestResult);
            this.tpCustomUploaders.Controls.Add(this.cbCustomUploaderFileUploader);
            this.tpCustomUploaders.Controls.Add(this.btnCustomUploaderShowLastResponse);
            this.tpCustomUploaders.Controls.Add(this.cbCustomUploaderURLShortener);
            this.tpCustomUploaders.Controls.Add(this.gbCustomUploaders);
            this.tpCustomUploaders.Controls.Add(this.lblCustomUploaderTextUploader);
            this.tpCustomUploaders.Controls.Add(this.btnCustomUploaderURLShortenerTest);
            this.tpCustomUploaders.Controls.Add(this.cbCustomUploaderTextUploader);
            this.tpCustomUploaders.Controls.Add(this.lblCustomUploaderURLShortener);
            this.tpCustomUploaders.Controls.Add(this.btnCustomUploaderTextUploaderTest);
            this.tpCustomUploaders.Controls.Add(this.cbCustomUploaderImageUploader);
            this.tpCustomUploaders.Controls.Add(this.txtCustomUploaderLog);
            resources.ApplyResources(this.tpCustomUploaders, "tpCustomUploaders");
            this.tpCustomUploaders.Name = "tpCustomUploaders";
            // 
            // btnCustomUploaderURLSharingServiceTest
            // 
            resources.ApplyResources(this.btnCustomUploaderURLSharingServiceTest, "btnCustomUploaderURLSharingServiceTest");
            this.btnCustomUploaderURLSharingServiceTest.Name = "btnCustomUploaderURLSharingServiceTest";
            this.btnCustomUploaderURLSharingServiceTest.UseVisualStyleBackColor = true;
            this.btnCustomUploaderURLSharingServiceTest.Click += new System.EventHandler(this.btnCustomUploaderURLSharingServiceTest_Click);
            // 
            // cbCustomUploaderURLSharingService
            // 
            this.cbCustomUploaderURLSharingService.DropDownStyle = System.Windows.Forms.ComboBoxStyle.DropDownList;
            this.cbCustomUploaderURLSharingService.FormattingEnabled = true;
            resources.ApplyResources(this.cbCustomUploaderURLSharingService, "cbCustomUploaderURLSharingService");
            this.cbCustomUploaderURLSharingService.Name = "cbCustomUploaderURLSharingService";
            this.cbCustomUploaderURLSharingService.SelectedIndexChanged += new System.EventHandler(this.cbCustomUploaderURLSharingService_SelectedIndexChanged);
            // 
            // lblCustomUploaderURLSharingService
            // 
            resources.ApplyResources(this.lblCustomUploaderURLSharingService, "lblCustomUploaderURLSharingService");
            this.lblCustomUploaderURLSharingService.Name = "lblCustomUploaderURLSharingService";
            // 
            // pCustomUploader
            // 
            this.pCustomUploader.Controls.Add(this.lblCustomUploaderName);
            this.pCustomUploader.Controls.Add(this.mbCustomUploaderDestinationType);
            this.pCustomUploader.Controls.Add(this.cbCustomUploaderRequestType);
            this.pCustomUploader.Controls.Add(this.tcCustomUploaderResponseParse);
            this.pCustomUploader.Controls.Add(this.lblCustomUploaderURL);
            this.pCustomUploader.Controls.Add(this.tcCustomUploaderArguments);
            this.pCustomUploader.Controls.Add(this.txtCustomUploaderFileForm);
            this.pCustomUploader.Controls.Add(this.lblCustomUploaderRequestType);
            this.pCustomUploader.Controls.Add(this.lblCustomUploaderFileForm);
            this.pCustomUploader.Controls.Add(this.txtCustomUploaderName);
            this.pCustomUploader.Controls.Add(this.lblCustomUploaderThumbnailURL);
            this.pCustomUploader.Controls.Add(this.txtCustomUploaderRequestURL);
            this.pCustomUploader.Controls.Add(this.txtCustomUploaderURL);
            this.pCustomUploader.Controls.Add(this.cbCustomUploaderResponseType);
            this.pCustomUploader.Controls.Add(this.txtCustomUploaderThumbnailURL);
            this.pCustomUploader.Controls.Add(this.txtCustomUploaderDeletionURL);
            this.pCustomUploader.Controls.Add(this.lblCustomUploaderRequestURL);
            this.pCustomUploader.Controls.Add(this.lblCustomUploaderResponseType);
            this.pCustomUploader.Controls.Add(this.lblCustomUploaderDeletionURL);
            resources.ApplyResources(this.pCustomUploader, "pCustomUploader");
            this.pCustomUploader.Name = "pCustomUploader";
            // 
            // lblCustomUploaderName
            // 
            resources.ApplyResources(this.lblCustomUploaderName, "lblCustomUploaderName");
            this.lblCustomUploaderName.Name = "lblCustomUploaderName";
            // 
            // cbCustomUploaderRequestType
            // 
            this.cbCustomUploaderRequestType.DropDownStyle = System.Windows.Forms.ComboBoxStyle.DropDownList;
            this.cbCustomUploaderRequestType.FormattingEnabled = true;
            resources.ApplyResources(this.cbCustomUploaderRequestType, "cbCustomUploaderRequestType");
            this.cbCustomUploaderRequestType.Name = "cbCustomUploaderRequestType";
            this.cbCustomUploaderRequestType.SelectedIndexChanged += new System.EventHandler(this.cbCustomUploaderRequestType_SelectedIndexChanged);
            // 
            // tcCustomUploaderResponseParse
            // 
            this.tcCustomUploaderResponseParse.Controls.Add(this.tpCustomUploaderJsonParse);
            this.tcCustomUploaderResponseParse.Controls.Add(this.tpCustomUploaderXmlParse);
            this.tcCustomUploaderResponseParse.Controls.Add(this.tpCustomUploaderRegexParse);
            resources.ApplyResources(this.tcCustomUploaderResponseParse, "tcCustomUploaderResponseParse");
            this.tcCustomUploaderResponseParse.Name = "tcCustomUploaderResponseParse";
            this.tcCustomUploaderResponseParse.SelectedIndex = 0;
            // 
            // tpCustomUploaderJsonParse
            // 
            this.tpCustomUploaderJsonParse.Controls.Add(this.btnCustomUploaderJsonAddSyntax);
            this.tpCustomUploaderJsonParse.Controls.Add(this.btnCustomUploadJsonPathHelp);
            this.tpCustomUploaderJsonParse.Controls.Add(this.lblCustomUploaderJsonPathExample);
            this.tpCustomUploaderJsonParse.Controls.Add(this.lblCustomUploaderJsonPath);
            this.tpCustomUploaderJsonParse.Controls.Add(this.txtCustomUploaderJsonPath);
            resources.ApplyResources(this.tpCustomUploaderJsonParse, "tpCustomUploaderJsonParse");
            this.tpCustomUploaderJsonParse.Name = "tpCustomUploaderJsonParse";
            this.tpCustomUploaderJsonParse.UseVisualStyleBackColor = true;
            // 
            // btnCustomUploaderJsonAddSyntax
            // 
            resources.ApplyResources(this.btnCustomUploaderJsonAddSyntax, "btnCustomUploaderJsonAddSyntax");
            this.btnCustomUploaderJsonAddSyntax.Name = "btnCustomUploaderJsonAddSyntax";
            this.btnCustomUploaderJsonAddSyntax.UseVisualStyleBackColor = true;
            this.btnCustomUploaderJsonAddSyntax.Click += new System.EventHandler(this.btnCustomUploaderJsonAddSyntax_Click);
            // 
            // btnCustomUploadJsonPathHelp
            // 
            resources.ApplyResources(this.btnCustomUploadJsonPathHelp, "btnCustomUploadJsonPathHelp");
            this.btnCustomUploadJsonPathHelp.Name = "btnCustomUploadJsonPathHelp";
            this.btnCustomUploadJsonPathHelp.UseVisualStyleBackColor = true;
            this.btnCustomUploadJsonPathHelp.Click += new System.EventHandler(this.btnCustomUploadJsonPathHelp_Click);
            // 
            // lblCustomUploaderJsonPathExample
            // 
            resources.ApplyResources(this.lblCustomUploaderJsonPathExample, "lblCustomUploaderJsonPathExample");
            this.lblCustomUploaderJsonPathExample.Name = "lblCustomUploaderJsonPathExample";
            // 
            // lblCustomUploaderJsonPath
            // 
            resources.ApplyResources(this.lblCustomUploaderJsonPath, "lblCustomUploaderJsonPath");
            this.lblCustomUploaderJsonPath.Name = "lblCustomUploaderJsonPath";
            // 
            // txtCustomUploaderJsonPath
            // 
            resources.ApplyResources(this.txtCustomUploaderJsonPath, "txtCustomUploaderJsonPath");
            this.txtCustomUploaderJsonPath.Name = "txtCustomUploaderJsonPath";
            this.txtCustomUploaderJsonPath.TextChanged += new System.EventHandler(this.txtCustomUploaderJsonPath_TextChanged);
            // 
            // tpCustomUploaderXmlParse
            // 
            this.tpCustomUploaderXmlParse.Controls.Add(this.btnCustomUploaderXmlSyntaxAdd);
            this.tpCustomUploaderXmlParse.Controls.Add(this.btnCustomUploaderXPathHelp);
            this.tpCustomUploaderXmlParse.Controls.Add(this.lblCustomUploaderXPathExample);
            this.tpCustomUploaderXmlParse.Controls.Add(this.lblCustomUploaderXPath);
            this.tpCustomUploaderXmlParse.Controls.Add(this.txtCustomUploaderXPath);
            resources.ApplyResources(this.tpCustomUploaderXmlParse, "tpCustomUploaderXmlParse");
            this.tpCustomUploaderXmlParse.Name = "tpCustomUploaderXmlParse";
            this.tpCustomUploaderXmlParse.UseVisualStyleBackColor = true;
            // 
            // btnCustomUploaderXmlSyntaxAdd
            // 
            resources.ApplyResources(this.btnCustomUploaderXmlSyntaxAdd, "btnCustomUploaderXmlSyntaxAdd");
            this.btnCustomUploaderXmlSyntaxAdd.Name = "btnCustomUploaderXmlSyntaxAdd";
            this.btnCustomUploaderXmlSyntaxAdd.UseVisualStyleBackColor = true;
            this.btnCustomUploaderXmlSyntaxAdd.Click += new System.EventHandler(this.btnCustomUploaderXmlSyntaxAdd_Click);
            // 
            // btnCustomUploaderXPathHelp
            // 
            resources.ApplyResources(this.btnCustomUploaderXPathHelp, "btnCustomUploaderXPathHelp");
            this.btnCustomUploaderXPathHelp.Name = "btnCustomUploaderXPathHelp";
            this.btnCustomUploaderXPathHelp.UseVisualStyleBackColor = true;
            this.btnCustomUploaderXPathHelp.Click += new System.EventHandler(this.btnCustomUploaderXPathHelp_Click);
            // 
            // lblCustomUploaderXPathExample
            // 
            resources.ApplyResources(this.lblCustomUploaderXPathExample, "lblCustomUploaderXPathExample");
            this.lblCustomUploaderXPathExample.Name = "lblCustomUploaderXPathExample";
            // 
            // lblCustomUploaderXPath
            // 
            resources.ApplyResources(this.lblCustomUploaderXPath, "lblCustomUploaderXPath");
            this.lblCustomUploaderXPath.Name = "lblCustomUploaderXPath";
            // 
            // txtCustomUploaderXPath
            // 
            resources.ApplyResources(this.txtCustomUploaderXPath, "txtCustomUploaderXPath");
            this.txtCustomUploaderXPath.Name = "txtCustomUploaderXPath";
            this.txtCustomUploaderXPath.TextChanged += new System.EventHandler(this.txtCustomUploaderXPath_TextChanged);
            // 
            // tpCustomUploaderRegexParse
            // 
            this.tpCustomUploaderRegexParse.Controls.Add(this.btnCustomUploaderRegexHelp);
            this.tpCustomUploaderRegexParse.Controls.Add(this.btnCustomUploaderRegexAddSyntax);
            this.tpCustomUploaderRegexParse.Controls.Add(this.txtCustomUploaderRegexp);
            this.tpCustomUploaderRegexParse.Controls.Add(this.btnCustomUploaderRegexpUpdate);
            this.tpCustomUploaderRegexParse.Controls.Add(this.btnCustomUploaderRegexpAdd);
            this.tpCustomUploaderRegexParse.Controls.Add(this.btnCustomUploaderRegexpRemove);
            this.tpCustomUploaderRegexParse.Controls.Add(this.lvCustomUploaderRegexps);
            resources.ApplyResources(this.tpCustomUploaderRegexParse, "tpCustomUploaderRegexParse");
            this.tpCustomUploaderRegexParse.Name = "tpCustomUploaderRegexParse";
            this.tpCustomUploaderRegexParse.UseVisualStyleBackColor = true;
            // 
            // btnCustomUploaderRegexHelp
            // 
            resources.ApplyResources(this.btnCustomUploaderRegexHelp, "btnCustomUploaderRegexHelp");
            this.btnCustomUploaderRegexHelp.Name = "btnCustomUploaderRegexHelp";
            this.btnCustomUploaderRegexHelp.UseVisualStyleBackColor = true;
            this.btnCustomUploaderRegexHelp.Click += new System.EventHandler(this.btnCustomUploaderRegexHelp_Click);
            // 
            // btnCustomUploaderRegexAddSyntax
            // 
            resources.ApplyResources(this.btnCustomUploaderRegexAddSyntax, "btnCustomUploaderRegexAddSyntax");
            this.btnCustomUploaderRegexAddSyntax.Name = "btnCustomUploaderRegexAddSyntax";
            this.btnCustomUploaderRegexAddSyntax.UseVisualStyleBackColor = true;
            this.btnCustomUploaderRegexAddSyntax.Click += new System.EventHandler(this.btnCustomUploaderRegexAddSyntax_Click);
            // 
            // txtCustomUploaderRegexp
            // 
            resources.ApplyResources(this.txtCustomUploaderRegexp, "txtCustomUploaderRegexp");
            this.txtCustomUploaderRegexp.Name = "txtCustomUploaderRegexp";
            this.txtCustomUploaderRegexp.TextChanged += new System.EventHandler(this.txtCustomUploaderRegexp_TextChanged);
            // 
            // btnCustomUploaderRegexpUpdate
            // 
            resources.ApplyResources(this.btnCustomUploaderRegexpUpdate, "btnCustomUploaderRegexpUpdate");
            this.btnCustomUploaderRegexpUpdate.Name = "btnCustomUploaderRegexpUpdate";
            this.btnCustomUploaderRegexpUpdate.UseVisualStyleBackColor = true;
            this.btnCustomUploaderRegexpUpdate.Click += new System.EventHandler(this.btnCustomUploaderRegexpEdit_Click);
            // 
            // btnCustomUploaderRegexpAdd
            // 
            resources.ApplyResources(this.btnCustomUploaderRegexpAdd, "btnCustomUploaderRegexpAdd");
            this.btnCustomUploaderRegexpAdd.Name = "btnCustomUploaderRegexpAdd";
            this.btnCustomUploaderRegexpAdd.UseVisualStyleBackColor = true;
            this.btnCustomUploaderRegexpAdd.Click += new System.EventHandler(this.btnCustomUploaderRegexpAdd_Click);
            // 
            // btnCustomUploaderRegexpRemove
            // 
            resources.ApplyResources(this.btnCustomUploaderRegexpRemove, "btnCustomUploaderRegexpRemove");
            this.btnCustomUploaderRegexpRemove.Name = "btnCustomUploaderRegexpRemove";
            this.btnCustomUploaderRegexpRemove.UseVisualStyleBackColor = true;
            this.btnCustomUploaderRegexpRemove.Click += new System.EventHandler(this.btnCustomUploaderRegexpRemove_Click);
            // 
            // lvCustomUploaderRegexps
            // 
            this.lvCustomUploaderRegexps.AllowDrop = true;
            this.lvCustomUploaderRegexps.AllowItemDrag = true;
            this.lvCustomUploaderRegexps.AutoFillColumn = true;
            this.lvCustomUploaderRegexps.Columns.AddRange(new System.Windows.Forms.ColumnHeader[] {
            this.lvRegexpsColumn});
            this.lvCustomUploaderRegexps.FullRowSelect = true;
            this.lvCustomUploaderRegexps.GridLines = true;
            this.lvCustomUploaderRegexps.HeaderStyle = System.Windows.Forms.ColumnHeaderStyle.None;
            this.lvCustomUploaderRegexps.HideSelection = false;
            resources.ApplyResources(this.lvCustomUploaderRegexps, "lvCustomUploaderRegexps");
            this.lvCustomUploaderRegexps.MultiSelect = false;
            this.lvCustomUploaderRegexps.Name = "lvCustomUploaderRegexps";
            this.lvCustomUploaderRegexps.UseCompatibleStateImageBehavior = false;
            this.lvCustomUploaderRegexps.View = System.Windows.Forms.View.Details;
            this.lvCustomUploaderRegexps.SelectedIndexChanged += new System.EventHandler(this.lvCustomUploaderRegexps_SelectedIndexChanged);
            // 
            // lvRegexpsColumn
            // 
            resources.ApplyResources(this.lvRegexpsColumn, "lvRegexpsColumn");
            // 
            // lblCustomUploaderURL
            // 
            resources.ApplyResources(this.lblCustomUploaderURL, "lblCustomUploaderURL");
            this.lblCustomUploaderURL.Name = "lblCustomUploaderURL";
            // 
            // tcCustomUploaderArguments
            // 
            this.tcCustomUploaderArguments.Controls.Add(this.tpCustomUploaderArguments);
            this.tcCustomUploaderArguments.Controls.Add(this.tpCustomUploaderHeaders);
            resources.ApplyResources(this.tcCustomUploaderArguments, "tcCustomUploaderArguments");
            this.tcCustomUploaderArguments.Name = "tcCustomUploaderArguments";
            this.tcCustomUploaderArguments.SelectedIndex = 0;
            // 
            // tpCustomUploaderArguments
            // 
            this.tpCustomUploaderArguments.Controls.Add(this.btnCustomUploaderArgUpdate);
            this.tpCustomUploaderArguments.Controls.Add(this.txtCustomUploaderArgName);
            this.tpCustomUploaderArguments.Controls.Add(this.txtCustomUploaderArgValue);
            this.tpCustomUploaderArguments.Controls.Add(this.btnCustomUploaderArgAdd);
            this.tpCustomUploaderArguments.Controls.Add(this.btnCustomUploaderArgRemove);
            this.tpCustomUploaderArguments.Controls.Add(this.lvCustomUploaderArguments);
            resources.ApplyResources(this.tpCustomUploaderArguments, "tpCustomUploaderArguments");
            this.tpCustomUploaderArguments.Name = "tpCustomUploaderArguments";
            this.tpCustomUploaderArguments.UseVisualStyleBackColor = true;
            // 
            // btnCustomUploaderArgUpdate
            // 
            resources.ApplyResources(this.btnCustomUploaderArgUpdate, "btnCustomUploaderArgUpdate");
            this.btnCustomUploaderArgUpdate.Name = "btnCustomUploaderArgUpdate";
            this.btnCustomUploaderArgUpdate.UseVisualStyleBackColor = true;
            this.btnCustomUploaderArgUpdate.Click += new System.EventHandler(this.btnCustomUploaderArgUpdate_Click);
            // 
            // txtCustomUploaderArgName
            // 
            resources.ApplyResources(this.txtCustomUploaderArgName, "txtCustomUploaderArgName");
            this.txtCustomUploaderArgName.Name = "txtCustomUploaderArgName";
            this.txtCustomUploaderArgName.TextChanged += new System.EventHandler(this.txtCustomUploaderArgName_TextChanged);
            // 
            // txtCustomUploaderArgValue
            // 
            resources.ApplyResources(this.txtCustomUploaderArgValue, "txtCustomUploaderArgValue");
            this.txtCustomUploaderArgValue.Name = "txtCustomUploaderArgValue";
            // 
            // btnCustomUploaderArgAdd
            // 
            resources.ApplyResources(this.btnCustomUploaderArgAdd, "btnCustomUploaderArgAdd");
            this.btnCustomUploaderArgAdd.Name = "btnCustomUploaderArgAdd";
            this.btnCustomUploaderArgAdd.UseVisualStyleBackColor = true;
            this.btnCustomUploaderArgAdd.Click += new System.EventHandler(this.btnCustomUploaderArgAdd_Click);
            // 
            // btnCustomUploaderArgRemove
            // 
            resources.ApplyResources(this.btnCustomUploaderArgRemove, "btnCustomUploaderArgRemove");
            this.btnCustomUploaderArgRemove.Name = "btnCustomUploaderArgRemove";
            this.btnCustomUploaderArgRemove.UseVisualStyleBackColor = true;
            this.btnCustomUploaderArgRemove.Click += new System.EventHandler(this.btnCustomUploaderArgRemove_Click);
            // 
            // lvCustomUploaderArguments
            // 
            this.lvCustomUploaderArguments.AllowDrop = true;
            this.lvCustomUploaderArguments.AllowItemDrag = true;
            this.lvCustomUploaderArguments.AutoFillColumn = true;
            this.lvCustomUploaderArguments.Columns.AddRange(new System.Windows.Forms.ColumnHeader[] {
            this.chCustomUploaderArgumentsName,
            this.chCustomUploaderArgumentsValue});
            this.lvCustomUploaderArguments.FullRowSelect = true;
            this.lvCustomUploaderArguments.GridLines = true;
            this.lvCustomUploaderArguments.HeaderStyle = System.Windows.Forms.ColumnHeaderStyle.Nonclickable;
            this.lvCustomUploaderArguments.HideSelection = false;
            resources.ApplyResources(this.lvCustomUploaderArguments, "lvCustomUploaderArguments");
            this.lvCustomUploaderArguments.MultiSelect = false;
            this.lvCustomUploaderArguments.Name = "lvCustomUploaderArguments";
            this.lvCustomUploaderArguments.UseCompatibleStateImageBehavior = false;
            this.lvCustomUploaderArguments.View = System.Windows.Forms.View.Details;
            this.lvCustomUploaderArguments.SelectedIndexChanged += new System.EventHandler(this.lvCustomUploaderArguments_SelectedIndexChanged);
            // 
            // chCustomUploaderArgumentsName
            // 
            resources.ApplyResources(this.chCustomUploaderArgumentsName, "chCustomUploaderArgumentsName");
            // 
            // chCustomUploaderArgumentsValue
            // 
            resources.ApplyResources(this.chCustomUploaderArgumentsValue, "chCustomUploaderArgumentsValue");
            // 
            // tpCustomUploaderHeaders
            // 
            this.tpCustomUploaderHeaders.Controls.Add(this.btnCustomUploaderHeaderUpdate);
            this.tpCustomUploaderHeaders.Controls.Add(this.txtCustomUploaderHeaderName);
            this.tpCustomUploaderHeaders.Controls.Add(this.txtCustomUploaderHeaderValue);
            this.tpCustomUploaderHeaders.Controls.Add(this.btnCustomUploaderHeaderAdd);
            this.tpCustomUploaderHeaders.Controls.Add(this.btnCustomUploaderHeaderRemove);
            this.tpCustomUploaderHeaders.Controls.Add(this.lvCustomUploaderHeaders);
            resources.ApplyResources(this.tpCustomUploaderHeaders, "tpCustomUploaderHeaders");
            this.tpCustomUploaderHeaders.Name = "tpCustomUploaderHeaders";
            this.tpCustomUploaderHeaders.UseVisualStyleBackColor = true;
            // 
            // btnCustomUploaderHeaderUpdate
            // 
            resources.ApplyResources(this.btnCustomUploaderHeaderUpdate, "btnCustomUploaderHeaderUpdate");
            this.btnCustomUploaderHeaderUpdate.Name = "btnCustomUploaderHeaderUpdate";
            this.btnCustomUploaderHeaderUpdate.UseVisualStyleBackColor = true;
            this.btnCustomUploaderHeaderUpdate.Click += new System.EventHandler(this.btnCustomUploaderHeaderUpdate_Click);
            // 
            // txtCustomUploaderHeaderName
            // 
            resources.ApplyResources(this.txtCustomUploaderHeaderName, "txtCustomUploaderHeaderName");
            this.txtCustomUploaderHeaderName.Name = "txtCustomUploaderHeaderName";
            this.txtCustomUploaderHeaderName.TextChanged += new System.EventHandler(this.txtCustomUploaderHeaderName_TextChanged);
            // 
            // txtCustomUploaderHeaderValue
            // 
            resources.ApplyResources(this.txtCustomUploaderHeaderValue, "txtCustomUploaderHeaderValue");
            this.txtCustomUploaderHeaderValue.Name = "txtCustomUploaderHeaderValue";
            // 
            // btnCustomUploaderHeaderAdd
            // 
            resources.ApplyResources(this.btnCustomUploaderHeaderAdd, "btnCustomUploaderHeaderAdd");
            this.btnCustomUploaderHeaderAdd.Name = "btnCustomUploaderHeaderAdd";
            this.btnCustomUploaderHeaderAdd.UseVisualStyleBackColor = true;
            this.btnCustomUploaderHeaderAdd.Click += new System.EventHandler(this.btnCustomUploaderHeaderAdd_Click);
            // 
            // btnCustomUploaderHeaderRemove
            // 
            resources.ApplyResources(this.btnCustomUploaderHeaderRemove, "btnCustomUploaderHeaderRemove");
            this.btnCustomUploaderHeaderRemove.Name = "btnCustomUploaderHeaderRemove";
            this.btnCustomUploaderHeaderRemove.UseVisualStyleBackColor = true;
            this.btnCustomUploaderHeaderRemove.Click += new System.EventHandler(this.btnCustomUploaderHeaderRemove_Click);
            // 
            // lvCustomUploaderHeaders
            // 
            this.lvCustomUploaderHeaders.AllowDrop = true;
            this.lvCustomUploaderHeaders.AllowItemDrag = true;
            this.lvCustomUploaderHeaders.AutoFillColumn = true;
            this.lvCustomUploaderHeaders.Columns.AddRange(new System.Windows.Forms.ColumnHeader[] {
            this.chCustomUploaderHeadersName,
            this.chCustomUploaderHeadersValue});
            this.lvCustomUploaderHeaders.FullRowSelect = true;
            this.lvCustomUploaderHeaders.GridLines = true;
            this.lvCustomUploaderHeaders.HeaderStyle = System.Windows.Forms.ColumnHeaderStyle.Nonclickable;
            this.lvCustomUploaderHeaders.HideSelection = false;
            resources.ApplyResources(this.lvCustomUploaderHeaders, "lvCustomUploaderHeaders");
            this.lvCustomUploaderHeaders.MultiSelect = false;
            this.lvCustomUploaderHeaders.Name = "lvCustomUploaderHeaders";
            this.lvCustomUploaderHeaders.UseCompatibleStateImageBehavior = false;
            this.lvCustomUploaderHeaders.View = System.Windows.Forms.View.Details;
            this.lvCustomUploaderHeaders.SelectedIndexChanged += new System.EventHandler(this.lvCustomUploaderHeaders_SelectedIndexChanged);
            // 
            // chCustomUploaderHeadersName
            // 
            resources.ApplyResources(this.chCustomUploaderHeadersName, "chCustomUploaderHeadersName");
            // 
            // chCustomUploaderHeadersValue
            // 
            resources.ApplyResources(this.chCustomUploaderHeadersValue, "chCustomUploaderHeadersValue");
            // 
            // txtCustomUploaderFileForm
            // 
            resources.ApplyResources(this.txtCustomUploaderFileForm, "txtCustomUploaderFileForm");
            this.txtCustomUploaderFileForm.Name = "txtCustomUploaderFileForm";
            this.txtCustomUploaderFileForm.TextChanged += new System.EventHandler(this.txtCustomUploaderFileForm_TextChanged);
            // 
            // lblCustomUploaderRequestType
            // 
            resources.ApplyResources(this.lblCustomUploaderRequestType, "lblCustomUploaderRequestType");
            this.lblCustomUploaderRequestType.Name = "lblCustomUploaderRequestType";
            // 
            // lblCustomUploaderFileForm
            // 
            resources.ApplyResources(this.lblCustomUploaderFileForm, "lblCustomUploaderFileForm");
            this.lblCustomUploaderFileForm.Name = "lblCustomUploaderFileForm";
            // 
            // txtCustomUploaderName
            // 
            resources.ApplyResources(this.txtCustomUploaderName, "txtCustomUploaderName");
            this.txtCustomUploaderName.Name = "txtCustomUploaderName";
            this.txtCustomUploaderName.TextChanged += new System.EventHandler(this.txtCustomUploaderName_TextChanged);
            // 
            // lblCustomUploaderThumbnailURL
            // 
            resources.ApplyResources(this.lblCustomUploaderThumbnailURL, "lblCustomUploaderThumbnailURL");
            this.lblCustomUploaderThumbnailURL.Name = "lblCustomUploaderThumbnailURL";
            // 
            // txtCustomUploaderRequestURL
            // 
            resources.ApplyResources(this.txtCustomUploaderRequestURL, "txtCustomUploaderRequestURL");
            this.txtCustomUploaderRequestURL.Name = "txtCustomUploaderRequestURL";
            this.txtCustomUploaderRequestURL.TextChanged += new System.EventHandler(this.txtCustomUploaderRequestURL_TextChanged);
            // 
            // txtCustomUploaderURL
            // 
            resources.ApplyResources(this.txtCustomUploaderURL, "txtCustomUploaderURL");
            this.txtCustomUploaderURL.Name = "txtCustomUploaderURL";
            this.txtCustomUploaderURL.TextChanged += new System.EventHandler(this.txtCustomUploaderURL_TextChanged);
            this.txtCustomUploaderURL.Enter += new System.EventHandler(this.txtCustomUploaderURL_Enter);
            // 
            // cbCustomUploaderResponseType
            // 
            this.cbCustomUploaderResponseType.DropDownStyle = System.Windows.Forms.ComboBoxStyle.DropDownList;
            this.cbCustomUploaderResponseType.FormattingEnabled = true;
            resources.ApplyResources(this.cbCustomUploaderResponseType, "cbCustomUploaderResponseType");
            this.cbCustomUploaderResponseType.Name = "cbCustomUploaderResponseType";
            this.cbCustomUploaderResponseType.SelectedIndexChanged += new System.EventHandler(this.cbCustomUploaderResponseType_SelectedIndexChanged);
            // 
            // txtCustomUploaderThumbnailURL
            // 
            resources.ApplyResources(this.txtCustomUploaderThumbnailURL, "txtCustomUploaderThumbnailURL");
            this.txtCustomUploaderThumbnailURL.Name = "txtCustomUploaderThumbnailURL";
            this.txtCustomUploaderThumbnailURL.TextChanged += new System.EventHandler(this.txtCustomUploaderThumbnailURL_TextChanged);
            this.txtCustomUploaderThumbnailURL.Enter += new System.EventHandler(this.txtCustomUploaderThumbnailURL_Enter);
            // 
            // txtCustomUploaderDeletionURL
            // 
            resources.ApplyResources(this.txtCustomUploaderDeletionURL, "txtCustomUploaderDeletionURL");
            this.txtCustomUploaderDeletionURL.Name = "txtCustomUploaderDeletionURL";
            this.txtCustomUploaderDeletionURL.TextChanged += new System.EventHandler(this.txtCustomUploaderDeletionURL_TextChanged);
            this.txtCustomUploaderDeletionURL.Enter += new System.EventHandler(this.txtCustomUploaderDeletionURL_Enter);
            // 
            // lblCustomUploaderRequestURL
            // 
            resources.ApplyResources(this.lblCustomUploaderRequestURL, "lblCustomUploaderRequestURL");
            this.lblCustomUploaderRequestURL.Name = "lblCustomUploaderRequestURL";
            // 
            // lblCustomUploaderResponseType
            // 
            resources.ApplyResources(this.lblCustomUploaderResponseType, "lblCustomUploaderResponseType");
            this.lblCustomUploaderResponseType.Name = "lblCustomUploaderResponseType";
            // 
            // lblCustomUploaderDeletionURL
            // 
            resources.ApplyResources(this.lblCustomUploaderDeletionURL, "lblCustomUploaderDeletionURL");
            this.lblCustomUploaderDeletionURL.Name = "lblCustomUploaderDeletionURL";
            // 
            // btnCustomUploaderExamples
            // 
            resources.ApplyResources(this.btnCustomUploaderExamples, "btnCustomUploaderExamples");
            this.btnCustomUploaderExamples.Name = "btnCustomUploaderExamples";
            this.btnCustomUploaderExamples.UseVisualStyleBackColor = true;
            this.btnCustomUploaderExamples.Click += new System.EventHandler(this.btnCustomUploaderExamples_Click);
            // 
            // btnCustomUploaderHelp
            // 
            resources.ApplyResources(this.btnCustomUploaderHelp, "btnCustomUploaderHelp");
            this.btnCustomUploaderHelp.Name = "btnCustomUploaderHelp";
            this.btnCustomUploaderHelp.UseVisualStyleBackColor = true;
            this.btnCustomUploaderHelp.Click += new System.EventHandler(this.btnCustomUploaderHelp_Click);
            // 
            // lblCustomUploaderImageUploader
            // 
            resources.ApplyResources(this.lblCustomUploaderImageUploader, "lblCustomUploaderImageUploader");
            this.lblCustomUploaderImageUploader.Name = "lblCustomUploaderImageUploader";
            // 
            // btnCustomUploaderFileUploaderTest
            // 
            resources.ApplyResources(this.btnCustomUploaderFileUploaderTest, "btnCustomUploaderFileUploaderTest");
            this.btnCustomUploaderFileUploaderTest.Name = "btnCustomUploaderFileUploaderTest";
            this.btnCustomUploaderFileUploaderTest.UseVisualStyleBackColor = true;
            this.btnCustomUploaderFileUploaderTest.Click += new System.EventHandler(this.btnCustomUploaderFileUploaderTest_Click);
            // 
            // lblCustomUploaderFileUploader
            // 
            resources.ApplyResources(this.lblCustomUploaderFileUploader, "lblCustomUploaderFileUploader");
            this.lblCustomUploaderFileUploader.Name = "lblCustomUploaderFileUploader";
            // 
            // btnCustomUploaderImageUploaderTest
            // 
            resources.ApplyResources(this.btnCustomUploaderImageUploaderTest, "btnCustomUploaderImageUploaderTest");
            this.btnCustomUploaderImageUploaderTest.Name = "btnCustomUploaderImageUploaderTest";
            this.btnCustomUploaderImageUploaderTest.UseVisualStyleBackColor = true;
            this.btnCustomUploaderImageUploaderTest.Click += new System.EventHandler(this.btnCustomUploaderImageUploaderTest_Click);
            // 
            // lblCustomUploaderTestResult
            // 
            resources.ApplyResources(this.lblCustomUploaderTestResult, "lblCustomUploaderTestResult");
            this.lblCustomUploaderTestResult.Name = "lblCustomUploaderTestResult";
            // 
            // cbCustomUploaderFileUploader
            // 
            this.cbCustomUploaderFileUploader.DropDownStyle = System.Windows.Forms.ComboBoxStyle.DropDownList;
            this.cbCustomUploaderFileUploader.FormattingEnabled = true;
            resources.ApplyResources(this.cbCustomUploaderFileUploader, "cbCustomUploaderFileUploader");
            this.cbCustomUploaderFileUploader.Name = "cbCustomUploaderFileUploader";
            this.cbCustomUploaderFileUploader.SelectedIndexChanged += new System.EventHandler(this.cbCustomUploaderFileUploader_SelectedIndexChanged);
            // 
            // btnCustomUploaderShowLastResponse
            // 
            resources.ApplyResources(this.btnCustomUploaderShowLastResponse, "btnCustomUploaderShowLastResponse");
            this.btnCustomUploaderShowLastResponse.Name = "btnCustomUploaderShowLastResponse";
            this.btnCustomUploaderShowLastResponse.UseVisualStyleBackColor = true;
            this.btnCustomUploaderShowLastResponse.Click += new System.EventHandler(this.btnCustomUploaderShowLastResponse_Click);
            // 
            // cbCustomUploaderURLShortener
            // 
            this.cbCustomUploaderURLShortener.DropDownStyle = System.Windows.Forms.ComboBoxStyle.DropDownList;
            this.cbCustomUploaderURLShortener.FormattingEnabled = true;
            resources.ApplyResources(this.cbCustomUploaderURLShortener, "cbCustomUploaderURLShortener");
            this.cbCustomUploaderURLShortener.Name = "cbCustomUploaderURLShortener";
            this.cbCustomUploaderURLShortener.SelectedIndexChanged += new System.EventHandler(this.cbCustomUploaderURLShortener_SelectedIndexChanged);
            // 
            // gbCustomUploaders
            // 
            this.gbCustomUploaders.Controls.Add(this.btnCustomUploaderDuplicate);
            this.gbCustomUploaders.Controls.Add(this.btnCustomUploadersExportAll);
            this.gbCustomUploaders.Controls.Add(this.btnCustomUploaderClearUploaders);
            this.gbCustomUploaders.Controls.Add(this.eiCustomUploaders);
            this.gbCustomUploaders.Controls.Add(this.lbCustomUploaderList);
            this.gbCustomUploaders.Controls.Add(this.btnCustomUploaderRemove);
            this.gbCustomUploaders.Controls.Add(this.btnCustomUploaderAdd);
            resources.ApplyResources(this.gbCustomUploaders, "gbCustomUploaders");
            this.gbCustomUploaders.Name = "gbCustomUploaders";
            this.gbCustomUploaders.TabStop = false;
            // 
            // btnCustomUploaderDuplicate
            // 
            resources.ApplyResources(this.btnCustomUploaderDuplicate, "btnCustomUploaderDuplicate");
            this.btnCustomUploaderDuplicate.Name = "btnCustomUploaderDuplicate";
            this.btnCustomUploaderDuplicate.UseVisualStyleBackColor = true;
            this.btnCustomUploaderDuplicate.Click += new System.EventHandler(this.btnCustomUploaderDuplicate_Click);
            // 
            // btnCustomUploadersExportAll
            // 
            resources.ApplyResources(this.btnCustomUploadersExportAll, "btnCustomUploadersExportAll");
            this.btnCustomUploadersExportAll.Name = "btnCustomUploadersExportAll";
            this.btnCustomUploadersExportAll.UseVisualStyleBackColor = true;
            this.btnCustomUploadersExportAll.Click += new System.EventHandler(this.btnCustomUploadersExportAll_Click);
            // 
            // btnCustomUploaderClearUploaders
            // 
            resources.ApplyResources(this.btnCustomUploaderClearUploaders, "btnCustomUploaderClearUploaders");
            this.btnCustomUploaderClearUploaders.Name = "btnCustomUploaderClearUploaders";
            this.btnCustomUploaderClearUploaders.UseVisualStyleBackColor = true;
            this.btnCustomUploaderClearUploaders.Click += new System.EventHandler(this.btnCustomUploaderClearUploaders_Click);
            // 
            // eiCustomUploaders
            // 
            this.eiCustomUploaders.CustomFilter = "ShareX custom uploader (*.sxcu)|*.sxcu";
            this.eiCustomUploaders.ExportIgnoreDefaultValue = true;
            this.eiCustomUploaders.ExportIgnoreNull = true;
            resources.ApplyResources(this.eiCustomUploaders, "eiCustomUploaders");
            this.eiCustomUploaders.Name = "eiCustomUploaders";
            this.eiCustomUploaders.ObjectType = null;
            this.eiCustomUploaders.ExportRequested += new ShareX.HelpersLib.ExportImportControl.ExportEventHandler(this.eiCustomUploaders_ExportRequested);
            this.eiCustomUploaders.ImportRequested += new ShareX.HelpersLib.ExportImportControl.ImportEventHandler(this.eiCustomUploaders_ImportRequested);
            // 
            // lbCustomUploaderList
            // 
            this.lbCustomUploaderList.FormattingEnabled = true;
            resources.ApplyResources(this.lbCustomUploaderList, "lbCustomUploaderList");
            this.lbCustomUploaderList.Name = "lbCustomUploaderList";
            this.lbCustomUploaderList.SelectedIndexChanged += new System.EventHandler(this.lbCustomUploaderList_SelectedIndexChanged);
            // 
            // btnCustomUploaderRemove
            // 
            resources.ApplyResources(this.btnCustomUploaderRemove, "btnCustomUploaderRemove");
            this.btnCustomUploaderRemove.Name = "btnCustomUploaderRemove";
            this.btnCustomUploaderRemove.UseVisualStyleBackColor = true;
            this.btnCustomUploaderRemove.Click += new System.EventHandler(this.btnCustomUploaderRemove_Click);
            // 
            // btnCustomUploaderAdd
            // 
            resources.ApplyResources(this.btnCustomUploaderAdd, "btnCustomUploaderAdd");
            this.btnCustomUploaderAdd.Name = "btnCustomUploaderAdd";
            this.btnCustomUploaderAdd.UseVisualStyleBackColor = true;
            this.btnCustomUploaderAdd.Click += new System.EventHandler(this.btnCustomUploaderAdd_Click);
            // 
            // lblCustomUploaderTextUploader
            // 
            resources.ApplyResources(this.lblCustomUploaderTextUploader, "lblCustomUploaderTextUploader");
            this.lblCustomUploaderTextUploader.Name = "lblCustomUploaderTextUploader";
            // 
            // btnCustomUploaderURLShortenerTest
            // 
            resources.ApplyResources(this.btnCustomUploaderURLShortenerTest, "btnCustomUploaderURLShortenerTest");
            this.btnCustomUploaderURLShortenerTest.Name = "btnCustomUploaderURLShortenerTest";
            this.btnCustomUploaderURLShortenerTest.UseVisualStyleBackColor = true;
            this.btnCustomUploaderURLShortenerTest.Click += new System.EventHandler(this.btnCustomUploaderURLShortenerTest_Click);
            // 
            // cbCustomUploaderTextUploader
            // 
            this.cbCustomUploaderTextUploader.DropDownStyle = System.Windows.Forms.ComboBoxStyle.DropDownList;
            this.cbCustomUploaderTextUploader.FormattingEnabled = true;
            resources.ApplyResources(this.cbCustomUploaderTextUploader, "cbCustomUploaderTextUploader");
            this.cbCustomUploaderTextUploader.Name = "cbCustomUploaderTextUploader";
            this.cbCustomUploaderTextUploader.SelectedIndexChanged += new System.EventHandler(this.cbCustomUploaderTextUploader_SelectedIndexChanged);
            // 
            // lblCustomUploaderURLShortener
            // 
            resources.ApplyResources(this.lblCustomUploaderURLShortener, "lblCustomUploaderURLShortener");
            this.lblCustomUploaderURLShortener.Name = "lblCustomUploaderURLShortener";
            // 
            // btnCustomUploaderTextUploaderTest
            // 
            resources.ApplyResources(this.btnCustomUploaderTextUploaderTest, "btnCustomUploaderTextUploaderTest");
            this.btnCustomUploaderTextUploaderTest.Name = "btnCustomUploaderTextUploaderTest";
            this.btnCustomUploaderTextUploaderTest.UseVisualStyleBackColor = true;
            this.btnCustomUploaderTextUploaderTest.Click += new System.EventHandler(this.btnCustomUploaderTextUploaderTest_Click);
            // 
            // cbCustomUploaderImageUploader
            // 
            this.cbCustomUploaderImageUploader.DropDownStyle = System.Windows.Forms.ComboBoxStyle.DropDownList;
            this.cbCustomUploaderImageUploader.FormattingEnabled = true;
            resources.ApplyResources(this.cbCustomUploaderImageUploader, "cbCustomUploaderImageUploader");
            this.cbCustomUploaderImageUploader.Name = "cbCustomUploaderImageUploader";
            this.cbCustomUploaderImageUploader.SelectedIndexChanged += new System.EventHandler(this.cbCustomUploaderImageUploader_SelectedIndexChanged);
            // 
            // txtCustomUploaderLog
            // 
            resources.ApplyResources(this.txtCustomUploaderLog, "txtCustomUploaderLog");
            this.txtCustomUploaderLog.Name = "txtCustomUploaderLog";
            this.txtCustomUploaderLog.LinkClicked += new System.Windows.Forms.LinkClickedEventHandler(this.txtCustomUploaderLog_LinkClicked);
            // 
            // tpURLShorteners
            // 
            this.tpURLShorteners.BackColor = System.Drawing.SystemColors.Window;
            this.tpURLShorteners.Controls.Add(this.tcURLShorteners);
            resources.ApplyResources(this.tpURLShorteners, "tpURLShorteners");
            this.tpURLShorteners.Name = "tpURLShorteners";
            // 
            // tcURLShorteners
            // 
            this.tcURLShorteners.Controls.Add(this.tpBitly);
            this.tcURLShorteners.Controls.Add(this.tpGoogleURLShortener);
            this.tcURLShorteners.Controls.Add(this.tpYourls);
            this.tcURLShorteners.Controls.Add(this.tpAdFly);
            this.tcURLShorteners.Controls.Add(this.tpCoinURL);
            this.tcURLShorteners.Controls.Add(this.tpPolr);
            resources.ApplyResources(this.tcURLShorteners, "tcURLShorteners");
            this.tcURLShorteners.Name = "tcURLShorteners";
            this.tcURLShorteners.SelectedIndex = 0;
            // 
            // tpBitly
            // 
            this.tpBitly.BackColor = System.Drawing.SystemColors.Window;
            this.tpBitly.Controls.Add(this.txtBitlyDomain);
            this.tpBitly.Controls.Add(this.lblBitlyDomain);
            this.tpBitly.Controls.Add(this.oauth2Bitly);
            resources.ApplyResources(this.tpBitly, "tpBitly");
            this.tpBitly.Name = "tpBitly";
            // 
            // txtBitlyDomain
            // 
            resources.ApplyResources(this.txtBitlyDomain, "txtBitlyDomain");
            this.txtBitlyDomain.Name = "txtBitlyDomain";
            this.txtBitlyDomain.TextChanged += new System.EventHandler(this.txtBitlyDomain_TextChanged);
            // 
            // lblBitlyDomain
            // 
            resources.ApplyResources(this.lblBitlyDomain, "lblBitlyDomain");
            this.lblBitlyDomain.Name = "lblBitlyDomain";
            // 
            // oauth2Bitly
            // 
            this.oauth2Bitly.IsRefreshable = false;
            resources.ApplyResources(this.oauth2Bitly, "oauth2Bitly");
            this.oauth2Bitly.Name = "oauth2Bitly";
            this.oauth2Bitly.OpenButtonClicked += new ShareX.UploadersLib.OAuthControl.OpenButtonClickedEventHandler(this.oauth2Bitly_OpenButtonClicked);
            this.oauth2Bitly.CompleteButtonClicked += new ShareX.UploadersLib.OAuthControl.CompleteButtonClickedEventHandler(this.oauth2Bitly_CompleteButtonClicked);
            this.oauth2Bitly.ClearButtonClicked += new ShareX.UploadersLib.OAuthControl.ClearButtonclickedEventHandler(this.oauth2Bitly_ClearButtonClicked);
            // 
            // tpGoogleURLShortener
            // 
            this.tpGoogleURLShortener.BackColor = System.Drawing.SystemColors.Window;
            this.tpGoogleURLShortener.Controls.Add(this.oauth2GoogleURLShortener);
            this.tpGoogleURLShortener.Controls.Add(this.atcGoogleURLShortenerAccountType);
            resources.ApplyResources(this.tpGoogleURLShortener, "tpGoogleURLShortener");
            this.tpGoogleURLShortener.Name = "tpGoogleURLShortener";
            // 
            // oauth2GoogleURLShortener
            // 
            resources.ApplyResources(this.oauth2GoogleURLShortener, "oauth2GoogleURLShortener");
            this.oauth2GoogleURLShortener.Name = "oauth2GoogleURLShortener";
            this.oauth2GoogleURLShortener.OpenButtonClicked += new ShareX.UploadersLib.OAuthControl.OpenButtonClickedEventHandler(this.oauth2GoogleURLShortener_OpenButtonClicked);
            this.oauth2GoogleURLShortener.CompleteButtonClicked += new ShareX.UploadersLib.OAuthControl.CompleteButtonClickedEventHandler(this.oauth2GoogleURLShortener_CompleteButtonClicked);
            this.oauth2GoogleURLShortener.ClearButtonClicked += new ShareX.UploadersLib.OAuthControl.ClearButtonclickedEventHandler(this.oauth2GoogleURLShortener_ClearButtonClicked);
            this.oauth2GoogleURLShortener.RefreshButtonClicked += new ShareX.UploadersLib.OAuthControl.RefreshButtonClickedEventHandler(this.oauth2GoogleURLShortener_RefreshButtonClicked);
            // 
            // atcGoogleURLShortenerAccountType
            // 
            resources.ApplyResources(this.atcGoogleURLShortenerAccountType, "atcGoogleURLShortenerAccountType");
            this.atcGoogleURLShortenerAccountType.Name = "atcGoogleURLShortenerAccountType";
            this.atcGoogleURLShortenerAccountType.SelectedAccountType = ShareX.UploadersLib.AccountType.Anonymous;
            this.atcGoogleURLShortenerAccountType.AccountTypeChanged += new ShareX.UploadersLib.AccountTypeControl.AccountTypeChangedEventHandler(this.atcGoogleURLShortenerAccountType_AccountTypeChanged);
            // 
            // tpYourls
            // 
            this.tpYourls.BackColor = System.Drawing.SystemColors.Window;
            this.tpYourls.Controls.Add(this.txtYourlsPassword);
            this.tpYourls.Controls.Add(this.txtYourlsUsername);
            this.tpYourls.Controls.Add(this.txtYourlsSignature);
            this.tpYourls.Controls.Add(this.lblYourlsNote);
            this.tpYourls.Controls.Add(this.lblYourlsPassword);
            this.tpYourls.Controls.Add(this.lblYourlsUsername);
            this.tpYourls.Controls.Add(this.lblYourlsSignature);
            this.tpYourls.Controls.Add(this.txtYourlsAPIURL);
            this.tpYourls.Controls.Add(this.lblYourlsAPIURL);
            resources.ApplyResources(this.tpYourls, "tpYourls");
            this.tpYourls.Name = "tpYourls";
            // 
            // txtYourlsPassword
            // 
            resources.ApplyResources(this.txtYourlsPassword, "txtYourlsPassword");
            this.txtYourlsPassword.Name = "txtYourlsPassword";
            this.txtYourlsPassword.UseSystemPasswordChar = true;
            this.txtYourlsPassword.TextChanged += new System.EventHandler(this.txtYourlsPassword_TextChanged);
            // 
            // txtYourlsUsername
            // 
            resources.ApplyResources(this.txtYourlsUsername, "txtYourlsUsername");
            this.txtYourlsUsername.Name = "txtYourlsUsername";
            this.txtYourlsUsername.TextChanged += new System.EventHandler(this.txtYourlsUsername_TextChanged);
            // 
            // txtYourlsSignature
            // 
            resources.ApplyResources(this.txtYourlsSignature, "txtYourlsSignature");
            this.txtYourlsSignature.Name = "txtYourlsSignature";
            this.txtYourlsSignature.UseSystemPasswordChar = true;
            this.txtYourlsSignature.TextChanged += new System.EventHandler(this.txtYourlsSignature_TextChanged);
            // 
            // lblYourlsNote
            // 
            resources.ApplyResources(this.lblYourlsNote, "lblYourlsNote");
            this.lblYourlsNote.Name = "lblYourlsNote";
            // 
            // lblYourlsPassword
            // 
            resources.ApplyResources(this.lblYourlsPassword, "lblYourlsPassword");
            this.lblYourlsPassword.Name = "lblYourlsPassword";
            // 
            // lblYourlsUsername
            // 
            resources.ApplyResources(this.lblYourlsUsername, "lblYourlsUsername");
            this.lblYourlsUsername.Name = "lblYourlsUsername";
            // 
            // lblYourlsSignature
            // 
            resources.ApplyResources(this.lblYourlsSignature, "lblYourlsSignature");
            this.lblYourlsSignature.Name = "lblYourlsSignature";
            // 
            // txtYourlsAPIURL
            // 
            resources.ApplyResources(this.txtYourlsAPIURL, "txtYourlsAPIURL");
            this.txtYourlsAPIURL.Name = "txtYourlsAPIURL";
            this.txtYourlsAPIURL.TextChanged += new System.EventHandler(this.txtYourlsAPIURL_TextChanged);
            // 
            // lblYourlsAPIURL
            // 
            resources.ApplyResources(this.lblYourlsAPIURL, "lblYourlsAPIURL");
            this.lblYourlsAPIURL.Name = "lblYourlsAPIURL";
            // 
            // tpAdFly
            // 
            this.tpAdFly.BackColor = System.Drawing.SystemColors.Window;
            this.tpAdFly.Controls.Add(this.llAdflyLink);
            this.tpAdFly.Controls.Add(this.txtAdflyAPIUID);
            this.tpAdFly.Controls.Add(this.lblAdflyAPIUID);
            this.tpAdFly.Controls.Add(this.txtAdflyAPIKEY);
            this.tpAdFly.Controls.Add(this.lblAdflyAPIKEY);
            resources.ApplyResources(this.tpAdFly, "tpAdFly");
            this.tpAdFly.Name = "tpAdFly";
            // 
            // llAdflyLink
            // 
            resources.ApplyResources(this.llAdflyLink, "llAdflyLink");
            this.llAdflyLink.Name = "llAdflyLink";
            this.llAdflyLink.TabStop = true;
            this.llAdflyLink.LinkClicked += new System.Windows.Forms.LinkLabelLinkClickedEventHandler(this.llAdflyLink_LinkClicked);
            // 
            // txtAdflyAPIUID
            // 
            resources.ApplyResources(this.txtAdflyAPIUID, "txtAdflyAPIUID");
            this.txtAdflyAPIUID.Name = "txtAdflyAPIUID";
            this.txtAdflyAPIUID.UseSystemPasswordChar = true;
            this.txtAdflyAPIUID.TextChanged += new System.EventHandler(this.txtAdflyAPIUID_TextChanged);
            // 
            // lblAdflyAPIUID
            // 
            resources.ApplyResources(this.lblAdflyAPIUID, "lblAdflyAPIUID");
            this.lblAdflyAPIUID.Name = "lblAdflyAPIUID";
            // 
            // txtAdflyAPIKEY
            // 
            resources.ApplyResources(this.txtAdflyAPIKEY, "txtAdflyAPIKEY");
            this.txtAdflyAPIKEY.Name = "txtAdflyAPIKEY";
            this.txtAdflyAPIKEY.TextChanged += new System.EventHandler(this.txtAdflyAPIKEY_TextChanged);
            // 
            // lblAdflyAPIKEY
            // 
            resources.ApplyResources(this.lblAdflyAPIKEY, "lblAdflyAPIKEY");
            this.lblAdflyAPIKEY.Name = "lblAdflyAPIKEY";
            // 
            // tpCoinURL
            // 
            this.tpCoinURL.BackColor = System.Drawing.SystemColors.Window;
            this.tpCoinURL.Controls.Add(this.txtCoinURLUUID);
            this.tpCoinURL.Controls.Add(this.lblCoinURLUUID);
            resources.ApplyResources(this.tpCoinURL, "tpCoinURL");
            this.tpCoinURL.Name = "tpCoinURL";
            // 
            // txtCoinURLUUID
            // 
            resources.ApplyResources(this.txtCoinURLUUID, "txtCoinURLUUID");
            this.txtCoinURLUUID.Name = "txtCoinURLUUID";
            this.txtCoinURLUUID.UseSystemPasswordChar = true;
            this.txtCoinURLUUID.TextChanged += new System.EventHandler(this.txtCoinURLUUID_TextChanged);
            // 
            // lblCoinURLUUID
            // 
            resources.ApplyResources(this.lblCoinURLUUID, "lblCoinURLUUID");
            this.lblCoinURLUUID.Name = "lblCoinURLUUID";
            // 
            // tpPolr
            // 
            this.tpPolr.BackColor = System.Drawing.SystemColors.Window;
            this.tpPolr.Controls.Add(this.cbPolrUseAPIv1);
            this.tpPolr.Controls.Add(this.cbPolrIsSecret);
            this.tpPolr.Controls.Add(this.txtPolrAPIKey);
            this.tpPolr.Controls.Add(this.lblPolrAPIKey);
            this.tpPolr.Controls.Add(this.txtPolrAPIHostname);
            this.tpPolr.Controls.Add(this.lblPolrAPIHostname);
            resources.ApplyResources(this.tpPolr, "tpPolr");
            this.tpPolr.Name = "tpPolr";
            // 
            // cbPolrUseAPIv1
            // 
            resources.ApplyResources(this.cbPolrUseAPIv1, "cbPolrUseAPIv1");
            this.cbPolrUseAPIv1.Name = "cbPolrUseAPIv1";
            this.cbPolrUseAPIv1.UseVisualStyleBackColor = true;
            this.cbPolrUseAPIv1.CheckedChanged += new System.EventHandler(this.cbPolrUseAPIv1_CheckedChanged);
            // 
            // cbPolrIsSecret
            // 
            resources.ApplyResources(this.cbPolrIsSecret, "cbPolrIsSecret");
            this.cbPolrIsSecret.Name = "cbPolrIsSecret";
            this.cbPolrIsSecret.UseVisualStyleBackColor = true;
            this.cbPolrIsSecret.CheckedChanged += new System.EventHandler(this.cbPolrIsSecret_CheckedChanged);
            // 
            // txtPolrAPIKey
            // 
            resources.ApplyResources(this.txtPolrAPIKey, "txtPolrAPIKey");
            this.txtPolrAPIKey.Name = "txtPolrAPIKey";
            this.txtPolrAPIKey.UseSystemPasswordChar = true;
            this.txtPolrAPIKey.TextChanged += new System.EventHandler(this.txtPolrAPIKey_TextChanged);
            // 
            // lblPolrAPIKey
            // 
            resources.ApplyResources(this.lblPolrAPIKey, "lblPolrAPIKey");
            this.lblPolrAPIKey.Name = "lblPolrAPIKey";
            // 
            // txtPolrAPIHostname
            // 
            resources.ApplyResources(this.txtPolrAPIHostname, "txtPolrAPIHostname");
            this.txtPolrAPIHostname.Name = "txtPolrAPIHostname";
            this.txtPolrAPIHostname.TextChanged += new System.EventHandler(this.txtPolrAPIHostname_TextChanged);
            // 
            // lblPolrAPIHostname
            // 
            resources.ApplyResources(this.lblPolrAPIHostname, "lblPolrAPIHostname");
            this.lblPolrAPIHostname.Name = "lblPolrAPIHostname";
            // 
            // tpFileUploaders
            // 
            this.tpFileUploaders.BackColor = System.Drawing.SystemColors.Window;
            this.tpFileUploaders.Controls.Add(this.tcFileUploaders);
            resources.ApplyResources(this.tpFileUploaders, "tpFileUploaders");
            this.tpFileUploaders.Name = "tpFileUploaders";
            // 
            // tcFileUploaders
            // 
            this.tcFileUploaders.Controls.Add(this.tpFTP);
            this.tcFileUploaders.Controls.Add(this.tpDropbox);
            this.tcFileUploaders.Controls.Add(this.tpOneDrive);
            this.tcFileUploaders.Controls.Add(this.tpGoogleDrive);
            this.tcFileUploaders.Controls.Add(this.tpPuush);
            this.tcFileUploaders.Controls.Add(this.tpBox);
            this.tcFileUploaders.Controls.Add(this.tpAmazonS3);
            this.tcFileUploaders.Controls.Add(this.tpAzureStorage);
            this.tcFileUploaders.Controls.Add(this.tpGfycat);
            this.tcFileUploaders.Controls.Add(this.tpMega);
            this.tcFileUploaders.Controls.Add(this.tpOwnCloud);
            this.tcFileUploaders.Controls.Add(this.tpMediaFire);
            this.tcFileUploaders.Controls.Add(this.tpPushbullet);
            this.tcFileUploaders.Controls.Add(this.tpSendSpace);
            this.tcFileUploaders.Controls.Add(this.tpGe_tt);
            this.tcFileUploaders.Controls.Add(this.tpHostr);
            this.tcFileUploaders.Controls.Add(this.tpJira);
            this.tcFileUploaders.Controls.Add(this.tpLambda);
            this.tcFileUploaders.Controls.Add(this.tpPomf);
            this.tcFileUploaders.Controls.Add(this.tpSeafile);
            this.tcFileUploaders.Controls.Add(this.tpStreamable);
            this.tcFileUploaders.Controls.Add(this.tpSul);
            this.tcFileUploaders.Controls.Add(this.tpLithiio);
            this.tcFileUploaders.Controls.Add(this.tpPlik);
            this.tcFileUploaders.Controls.Add(this.tpSharedFolder);
            this.tcFileUploaders.Controls.Add(this.tpEmail);
            resources.ApplyResources(this.tcFileUploaders, "tcFileUploaders");
            this.tcFileUploaders.Multiline = true;
            this.tcFileUploaders.Name = "tcFileUploaders";
            this.tcFileUploaders.SelectedIndex = 0;
            // 
            // tpFTP
            // 
            this.tpFTP.BackColor = System.Drawing.SystemColors.Window;
            this.tpFTP.Controls.Add(this.gbFTPAccount);
            this.tpFTP.Controls.Add(this.btnFTPDuplicate);
            this.tpFTP.Controls.Add(this.btnFTPRemove);
            this.tpFTP.Controls.Add(this.btnFTPAdd);
            this.tpFTP.Controls.Add(this.cbFTPAccounts);
            this.tpFTP.Controls.Add(this.lblFTPAccounts);
            this.tpFTP.Controls.Add(this.lblFTPFile);
            this.tpFTP.Controls.Add(this.lblFTPText);
            this.tpFTP.Controls.Add(this.lblFTPImage);
            this.tpFTP.Controls.Add(this.cbFTPImage);
            this.tpFTP.Controls.Add(this.cbFTPFile);
            this.tpFTP.Controls.Add(this.cbFTPText);
            resources.ApplyResources(this.tpFTP, "tpFTP");
            this.tpFTP.Name = "tpFTP";
            // 
            // gbFTPAccount
            // 
            this.gbFTPAccount.Controls.Add(this.gbSFTP);
            this.gbFTPAccount.Controls.Add(this.cbFTPAppendRemoteDirectory);
            this.gbFTPAccount.Controls.Add(this.btnFTPTest);
            this.gbFTPAccount.Controls.Add(this.lblFTPProtocol);
            this.gbFTPAccount.Controls.Add(this.lblFTPName);
            this.gbFTPAccount.Controls.Add(this.cbFTPRemoveFileExtension);
            this.gbFTPAccount.Controls.Add(this.txtFTPName);
            this.gbFTPAccount.Controls.Add(this.lblFTPHost);
            this.gbFTPAccount.Controls.Add(this.eiFTP);
            this.gbFTPAccount.Controls.Add(this.pFTPTransferMode);
            this.gbFTPAccount.Controls.Add(this.btnFTPClient);
            this.gbFTPAccount.Controls.Add(this.txtFTPHost);
            this.gbFTPAccount.Controls.Add(this.pFTPProtocol);
            this.gbFTPAccount.Controls.Add(this.lblFTPPort);
            this.gbFTPAccount.Controls.Add(this.lblFTPTransferMode);
            this.gbFTPAccount.Controls.Add(this.nudFTPPort);
            this.gbFTPAccount.Controls.Add(this.lblFTPURLPreviewValue);
            this.gbFTPAccount.Controls.Add(this.lblFTPUsername);
            this.gbFTPAccount.Controls.Add(this.lblFTPURLPreview);
            this.gbFTPAccount.Controls.Add(this.txtFTPUsername);
            this.gbFTPAccount.Controls.Add(this.cbFTPURLPathProtocol);
            this.gbFTPAccount.Controls.Add(this.lblFTPPassword);
            this.gbFTPAccount.Controls.Add(this.txtFTPURLPath);
            this.gbFTPAccount.Controls.Add(this.txtFTPPassword);
            this.gbFTPAccount.Controls.Add(this.lblFTPURLPath);
            this.gbFTPAccount.Controls.Add(this.lblFTPRemoteDirectory);
            this.gbFTPAccount.Controls.Add(this.txtFTPRemoteDirectory);
            this.gbFTPAccount.Controls.Add(this.gbFTPS);
            resources.ApplyResources(this.gbFTPAccount, "gbFTPAccount");
            this.gbFTPAccount.Name = "gbFTPAccount";
            this.gbFTPAccount.TabStop = false;
            // 
            // gbSFTP
            // 
            this.gbSFTP.Controls.Add(this.txtSFTPKeyPassphrase);
            this.gbSFTP.Controls.Add(this.btnSFTPKeyLocationBrowse);
            this.gbSFTP.Controls.Add(this.lblSFTPKeyPassphrase);
            this.gbSFTP.Controls.Add(this.txtSFTPKeyLocation);
            this.gbSFTP.Controls.Add(this.lblSFTPKeyLocation);
            resources.ApplyResources(this.gbSFTP, "gbSFTP");
            this.gbSFTP.Name = "gbSFTP";
            this.gbSFTP.TabStop = false;
            // 
            // txtSFTPKeyPassphrase
            // 
            resources.ApplyResources(this.txtSFTPKeyPassphrase, "txtSFTPKeyPassphrase");
            this.txtSFTPKeyPassphrase.Name = "txtSFTPKeyPassphrase";
            this.txtSFTPKeyPassphrase.UseSystemPasswordChar = true;
            this.txtSFTPKeyPassphrase.TextChanged += new System.EventHandler(this.txtSFTPKeyPassphrase_TextChanged);
            // 
            // btnSFTPKeyLocationBrowse
            // 
            resources.ApplyResources(this.btnSFTPKeyLocationBrowse, "btnSFTPKeyLocationBrowse");
            this.btnSFTPKeyLocationBrowse.Name = "btnSFTPKeyLocationBrowse";
            this.btnSFTPKeyLocationBrowse.UseVisualStyleBackColor = true;
            this.btnSFTPKeyLocationBrowse.Click += new System.EventHandler(this.btnSFTPKeyLocationBrowse_Click);
            // 
            // lblSFTPKeyPassphrase
            // 
            resources.ApplyResources(this.lblSFTPKeyPassphrase, "lblSFTPKeyPassphrase");
            this.lblSFTPKeyPassphrase.Name = "lblSFTPKeyPassphrase";
            // 
            // txtSFTPKeyLocation
            // 
            resources.ApplyResources(this.txtSFTPKeyLocation, "txtSFTPKeyLocation");
            this.txtSFTPKeyLocation.Name = "txtSFTPKeyLocation";
            this.txtSFTPKeyLocation.TextChanged += new System.EventHandler(this.txtSFTPKeyLocation_TextChanged);
            // 
            // lblSFTPKeyLocation
            // 
            resources.ApplyResources(this.lblSFTPKeyLocation, "lblSFTPKeyLocation");
            this.lblSFTPKeyLocation.Name = "lblSFTPKeyLocation";
            // 
            // cbFTPAppendRemoteDirectory
            // 
            resources.ApplyResources(this.cbFTPAppendRemoteDirectory, "cbFTPAppendRemoteDirectory");
            this.cbFTPAppendRemoteDirectory.Name = "cbFTPAppendRemoteDirectory";
            this.cbFTPAppendRemoteDirectory.UseVisualStyleBackColor = true;
            this.cbFTPAppendRemoteDirectory.CheckedChanged += new System.EventHandler(this.cbFTPAppendRemoteDirectory_CheckedChanged);
            // 
            // btnFTPTest
            // 
            resources.ApplyResources(this.btnFTPTest, "btnFTPTest");
            this.btnFTPTest.Name = "btnFTPTest";
            this.btnFTPTest.UseVisualStyleBackColor = true;
            this.btnFTPTest.Click += new System.EventHandler(this.btnFTPTest_Click);
            // 
            // lblFTPProtocol
            // 
            resources.ApplyResources(this.lblFTPProtocol, "lblFTPProtocol");
            this.lblFTPProtocol.Name = "lblFTPProtocol";
            // 
            // lblFTPName
            // 
            resources.ApplyResources(this.lblFTPName, "lblFTPName");
            this.lblFTPName.Name = "lblFTPName";
            // 
            // cbFTPRemoveFileExtension
            // 
            resources.ApplyResources(this.cbFTPRemoveFileExtension, "cbFTPRemoveFileExtension");
            this.cbFTPRemoveFileExtension.Name = "cbFTPRemoveFileExtension";
            this.cbFTPRemoveFileExtension.UseVisualStyleBackColor = true;
            this.cbFTPRemoveFileExtension.CheckedChanged += new System.EventHandler(this.cbFTPRemoveFileExtension_CheckedChanged);
            // 
            // txtFTPName
            // 
            resources.ApplyResources(this.txtFTPName, "txtFTPName");
            this.txtFTPName.Name = "txtFTPName";
            this.txtFTPName.TextChanged += new System.EventHandler(this.txtFTPName_TextChanged);
            // 
            // lblFTPHost
            // 
            resources.ApplyResources(this.lblFTPHost, "lblFTPHost");
            this.lblFTPHost.Name = "lblFTPHost";
            // 
            // eiFTP
            // 
            resources.ApplyResources(this.eiFTP, "eiFTP");
            this.eiFTP.Name = "eiFTP";
            this.eiFTP.ObjectType = null;
            this.eiFTP.ExportRequested += new ShareX.HelpersLib.ExportImportControl.ExportEventHandler(this.eiFTP_ExportRequested);
            this.eiFTP.ImportRequested += new ShareX.HelpersLib.ExportImportControl.ImportEventHandler(this.eiFTP_ImportRequested);
            // 
            // pFTPTransferMode
            // 
            resources.ApplyResources(this.pFTPTransferMode, "pFTPTransferMode");
            this.pFTPTransferMode.Controls.Add(this.rbFTPTransferModeActive);
            this.pFTPTransferMode.Controls.Add(this.rbFTPTransferModePassive);
            this.pFTPTransferMode.Name = "pFTPTransferMode";
            // 
            // rbFTPTransferModeActive
            // 
            resources.ApplyResources(this.rbFTPTransferModeActive, "rbFTPTransferModeActive");
            this.rbFTPTransferModeActive.Name = "rbFTPTransferModeActive";
            this.rbFTPTransferModeActive.UseVisualStyleBackColor = true;
            this.rbFTPTransferModeActive.CheckedChanged += new System.EventHandler(this.rbFTPTransferModeActive_CheckedChanged);
            // 
            // rbFTPTransferModePassive
            // 
            resources.ApplyResources(this.rbFTPTransferModePassive, "rbFTPTransferModePassive");
            this.rbFTPTransferModePassive.Checked = true;
            this.rbFTPTransferModePassive.Name = "rbFTPTransferModePassive";
            this.rbFTPTransferModePassive.TabStop = true;
            this.rbFTPTransferModePassive.UseVisualStyleBackColor = true;
            this.rbFTPTransferModePassive.CheckedChanged += new System.EventHandler(this.rbFTPTransferModePassive_CheckedChanged);
            // 
            // btnFTPClient
            // 
            resources.ApplyResources(this.btnFTPClient, "btnFTPClient");
            this.btnFTPClient.Name = "btnFTPClient";
            this.btnFTPClient.UseVisualStyleBackColor = true;
            this.btnFTPClient.Click += new System.EventHandler(this.btnFTPClient_Click);
            // 
            // txtFTPHost
            // 
            resources.ApplyResources(this.txtFTPHost, "txtFTPHost");
            this.txtFTPHost.Name = "txtFTPHost";
            this.txtFTPHost.TextChanged += new System.EventHandler(this.txtFTPHost_TextChanged);
            // 
            // pFTPProtocol
            // 
            resources.ApplyResources(this.pFTPProtocol, "pFTPProtocol");
            this.pFTPProtocol.Controls.Add(this.rbFTPProtocolFTP);
            this.pFTPProtocol.Controls.Add(this.rbFTPProtocolFTPS);
            this.pFTPProtocol.Controls.Add(this.rbFTPProtocolSFTP);
            this.pFTPProtocol.Name = "pFTPProtocol";
            // 
            // rbFTPProtocolFTP
            // 
            resources.ApplyResources(this.rbFTPProtocolFTP, "rbFTPProtocolFTP");
            this.rbFTPProtocolFTP.Checked = true;
            this.rbFTPProtocolFTP.Name = "rbFTPProtocolFTP";
            this.rbFTPProtocolFTP.TabStop = true;
            this.rbFTPProtocolFTP.UseVisualStyleBackColor = true;
            this.rbFTPProtocolFTP.CheckedChanged += new System.EventHandler(this.rbFTPProtocolFTP_CheckedChanged);
            // 
            // rbFTPProtocolFTPS
            // 
            resources.ApplyResources(this.rbFTPProtocolFTPS, "rbFTPProtocolFTPS");
            this.rbFTPProtocolFTPS.Name = "rbFTPProtocolFTPS";
            this.rbFTPProtocolFTPS.UseVisualStyleBackColor = true;
            this.rbFTPProtocolFTPS.CheckedChanged += new System.EventHandler(this.rbFTPProtocolFTPS_CheckedChanged);
            // 
            // rbFTPProtocolSFTP
            // 
            resources.ApplyResources(this.rbFTPProtocolSFTP, "rbFTPProtocolSFTP");
            this.rbFTPProtocolSFTP.Name = "rbFTPProtocolSFTP";
            this.rbFTPProtocolSFTP.UseVisualStyleBackColor = true;
            this.rbFTPProtocolSFTP.CheckedChanged += new System.EventHandler(this.rbFTPProtocolSFTP_CheckedChanged);
            // 
            // lblFTPPort
            // 
            resources.ApplyResources(this.lblFTPPort, "lblFTPPort");
            this.lblFTPPort.Name = "lblFTPPort";
            // 
            // lblFTPTransferMode
            // 
            resources.ApplyResources(this.lblFTPTransferMode, "lblFTPTransferMode");
            this.lblFTPTransferMode.Name = "lblFTPTransferMode";
            // 
            // nudFTPPort
            // 
            resources.ApplyResources(this.nudFTPPort, "nudFTPPort");
            this.nudFTPPort.Maximum = new decimal(new int[] {
            65535,
            0,
            0,
            0});
            this.nudFTPPort.Minimum = new decimal(new int[] {
            1,
            0,
            0,
            0});
            this.nudFTPPort.Name = "nudFTPPort";
            this.nudFTPPort.Value = new decimal(new int[] {
            21,
            0,
            0,
            0});
            this.nudFTPPort.ValueChanged += new System.EventHandler(this.nudFTPPort_ValueChanged);
            // 
            // lblFTPURLPreviewValue
            // 
            resources.ApplyResources(this.lblFTPURLPreviewValue, "lblFTPURLPreviewValue");
            this.lblFTPURLPreviewValue.Name = "lblFTPURLPreviewValue";
            // 
            // lblFTPUsername
            // 
            resources.ApplyResources(this.lblFTPUsername, "lblFTPUsername");
            this.lblFTPUsername.Name = "lblFTPUsername";
            // 
            // lblFTPURLPreview
            // 
            resources.ApplyResources(this.lblFTPURLPreview, "lblFTPURLPreview");
            this.lblFTPURLPreview.Name = "lblFTPURLPreview";
            // 
            // txtFTPUsername
            // 
            resources.ApplyResources(this.txtFTPUsername, "txtFTPUsername");
            this.txtFTPUsername.Name = "txtFTPUsername";
            this.txtFTPUsername.TextChanged += new System.EventHandler(this.txtFTPUsername_TextChanged);
            // 
            // cbFTPURLPathProtocol
            // 
            this.cbFTPURLPathProtocol.DropDownStyle = System.Windows.Forms.ComboBoxStyle.DropDownList;
            this.cbFTPURLPathProtocol.FormattingEnabled = true;
            resources.ApplyResources(this.cbFTPURLPathProtocol, "cbFTPURLPathProtocol");
            this.cbFTPURLPathProtocol.Name = "cbFTPURLPathProtocol";
            this.cbFTPURLPathProtocol.SelectedIndexChanged += new System.EventHandler(this.cbFTPURLPathProtocol_SelectedIndexChanged);
            // 
            // lblFTPPassword
            // 
            resources.ApplyResources(this.lblFTPPassword, "lblFTPPassword");
            this.lblFTPPassword.Name = "lblFTPPassword";
            // 
            // txtFTPURLPath
            // 
            resources.ApplyResources(this.txtFTPURLPath, "txtFTPURLPath");
            this.txtFTPURLPath.Name = "txtFTPURLPath";
            this.txtFTPURLPath.TextChanged += new System.EventHandler(this.txtFTPURLPath_TextChanged);
            // 
            // txtFTPPassword
            // 
            resources.ApplyResources(this.txtFTPPassword, "txtFTPPassword");
            this.txtFTPPassword.Name = "txtFTPPassword";
            this.txtFTPPassword.UseSystemPasswordChar = true;
            this.txtFTPPassword.TextChanged += new System.EventHandler(this.txtFTPPassword_TextChanged);
            // 
            // lblFTPURLPath
            // 
            resources.ApplyResources(this.lblFTPURLPath, "lblFTPURLPath");
            this.lblFTPURLPath.Name = "lblFTPURLPath";
            // 
            // lblFTPRemoteDirectory
            // 
            resources.ApplyResources(this.lblFTPRemoteDirectory, "lblFTPRemoteDirectory");
            this.lblFTPRemoteDirectory.Name = "lblFTPRemoteDirectory";
            // 
            // txtFTPRemoteDirectory
            // 
            resources.ApplyResources(this.txtFTPRemoteDirectory, "txtFTPRemoteDirectory");
            this.txtFTPRemoteDirectory.Name = "txtFTPRemoteDirectory";
            this.txtFTPRemoteDirectory.TextChanged += new System.EventHandler(this.txtFTPRemoteDirectory_TextChanged);
            // 
            // gbFTPS
            // 
            this.gbFTPS.Controls.Add(this.btnFTPSCertificateLocationBrowse);
            this.gbFTPS.Controls.Add(this.txtFTPSCertificateLocation);
            this.gbFTPS.Controls.Add(this.lblFTPSCertificateLocation);
            this.gbFTPS.Controls.Add(this.cbFTPSEncryption);
            this.gbFTPS.Controls.Add(this.lblFTPSEncryption);
            resources.ApplyResources(this.gbFTPS, "gbFTPS");
            this.gbFTPS.Name = "gbFTPS";
            this.gbFTPS.TabStop = false;
            // 
            // btnFTPSCertificateLocationBrowse
            // 
            resources.ApplyResources(this.btnFTPSCertificateLocationBrowse, "btnFTPSCertificateLocationBrowse");
            this.btnFTPSCertificateLocationBrowse.Name = "btnFTPSCertificateLocationBrowse";
            this.btnFTPSCertificateLocationBrowse.UseVisualStyleBackColor = true;
            this.btnFTPSCertificateLocationBrowse.Click += new System.EventHandler(this.btnFTPSCertificateLocationBrowse_Click);
            // 
            // txtFTPSCertificateLocation
            // 
            resources.ApplyResources(this.txtFTPSCertificateLocation, "txtFTPSCertificateLocation");
            this.txtFTPSCertificateLocation.Name = "txtFTPSCertificateLocation";
            this.txtFTPSCertificateLocation.TextChanged += new System.EventHandler(this.txtFTPSCertificateLocation_TextChanged);
            // 
            // lblFTPSCertificateLocation
            // 
            resources.ApplyResources(this.lblFTPSCertificateLocation, "lblFTPSCertificateLocation");
            this.lblFTPSCertificateLocation.Name = "lblFTPSCertificateLocation";
            // 
            // cbFTPSEncryption
            // 
            this.cbFTPSEncryption.DropDownStyle = System.Windows.Forms.ComboBoxStyle.DropDownList;
            this.cbFTPSEncryption.FormattingEnabled = true;
            resources.ApplyResources(this.cbFTPSEncryption, "cbFTPSEncryption");
            this.cbFTPSEncryption.Name = "cbFTPSEncryption";
            this.cbFTPSEncryption.SelectedIndexChanged += new System.EventHandler(this.cbFTPSEncryption_SelectedIndexChanged);
            // 
            // lblFTPSEncryption
            // 
            resources.ApplyResources(this.lblFTPSEncryption, "lblFTPSEncryption");
            this.lblFTPSEncryption.Name = "lblFTPSEncryption";
            // 
            // btnFTPDuplicate
            // 
            resources.ApplyResources(this.btnFTPDuplicate, "btnFTPDuplicate");
            this.btnFTPDuplicate.Name = "btnFTPDuplicate";
            this.btnFTPDuplicate.UseVisualStyleBackColor = true;
            this.btnFTPDuplicate.Click += new System.EventHandler(this.btnFTPDuplicate_Click);
            // 
            // btnFTPRemove
            // 
            resources.ApplyResources(this.btnFTPRemove, "btnFTPRemove");
            this.btnFTPRemove.Name = "btnFTPRemove";
            this.btnFTPRemove.UseVisualStyleBackColor = true;
            this.btnFTPRemove.Click += new System.EventHandler(this.btnFTPRemove_Click);
            // 
            // btnFTPAdd
            // 
            resources.ApplyResources(this.btnFTPAdd, "btnFTPAdd");
            this.btnFTPAdd.Name = "btnFTPAdd";
            this.btnFTPAdd.UseVisualStyleBackColor = true;
            this.btnFTPAdd.Click += new System.EventHandler(this.btnFTPAdd_Click);
            // 
            // cbFTPAccounts
            // 
            this.cbFTPAccounts.DropDownStyle = System.Windows.Forms.ComboBoxStyle.DropDownList;
            this.cbFTPAccounts.FormattingEnabled = true;
            resources.ApplyResources(this.cbFTPAccounts, "cbFTPAccounts");
            this.cbFTPAccounts.Name = "cbFTPAccounts";
            this.cbFTPAccounts.SelectedIndexChanged += new System.EventHandler(this.cbFTPAccounts_SelectedIndexChanged);
            // 
            // lblFTPAccounts
            // 
            resources.ApplyResources(this.lblFTPAccounts, "lblFTPAccounts");
            this.lblFTPAccounts.Name = "lblFTPAccounts";
            // 
            // lblFTPFile
            // 
            resources.ApplyResources(this.lblFTPFile, "lblFTPFile");
            this.lblFTPFile.Name = "lblFTPFile";
            // 
            // lblFTPText
            // 
            resources.ApplyResources(this.lblFTPText, "lblFTPText");
            this.lblFTPText.Name = "lblFTPText";
            // 
            // lblFTPImage
            // 
            resources.ApplyResources(this.lblFTPImage, "lblFTPImage");
            this.lblFTPImage.Name = "lblFTPImage";
            // 
            // cbFTPImage
            // 
            this.cbFTPImage.DropDownStyle = System.Windows.Forms.ComboBoxStyle.DropDownList;
            this.cbFTPImage.FormattingEnabled = true;
            resources.ApplyResources(this.cbFTPImage, "cbFTPImage");
            this.cbFTPImage.Name = "cbFTPImage";
            this.cbFTPImage.SelectedIndexChanged += new System.EventHandler(this.cbFTPImage_SelectedIndexChanged);
            // 
            // cbFTPFile
            // 
            this.cbFTPFile.DropDownStyle = System.Windows.Forms.ComboBoxStyle.DropDownList;
            this.cbFTPFile.FormattingEnabled = true;
            resources.ApplyResources(this.cbFTPFile, "cbFTPFile");
            this.cbFTPFile.Name = "cbFTPFile";
            this.cbFTPFile.SelectedIndexChanged += new System.EventHandler(this.cbFTPFile_SelectedIndexChanged);
            // 
            // cbFTPText
            // 
            this.cbFTPText.DropDownStyle = System.Windows.Forms.ComboBoxStyle.DropDownList;
            this.cbFTPText.FormattingEnabled = true;
            resources.ApplyResources(this.cbFTPText, "cbFTPText");
            this.cbFTPText.Name = "cbFTPText";
            this.cbFTPText.SelectedIndexChanged += new System.EventHandler(this.cbFTPText_SelectedIndexChanged);
            // 
            // tpDropbox
            // 
            this.tpDropbox.BackColor = System.Drawing.SystemColors.Window;
            this.tpDropbox.Controls.Add(this.cbDropboxUseDirectLink);
            this.tpDropbox.Controls.Add(this.cbDropboxAutoCreateShareableLink);
            this.tpDropbox.Controls.Add(this.pbDropboxLogo);
            this.tpDropbox.Controls.Add(this.lblDropboxPath);
            this.tpDropbox.Controls.Add(this.txtDropboxPath);
            this.tpDropbox.Controls.Add(this.oauth2Dropbox);
            resources.ApplyResources(this.tpDropbox, "tpDropbox");
            this.tpDropbox.Name = "tpDropbox";
            // 
            // cbDropboxUseDirectLink
            // 
            resources.ApplyResources(this.cbDropboxUseDirectLink, "cbDropboxUseDirectLink");
            this.cbDropboxUseDirectLink.Name = "cbDropboxUseDirectLink";
            this.cbDropboxUseDirectLink.UseVisualStyleBackColor = true;
            this.cbDropboxUseDirectLink.CheckedChanged += new System.EventHandler(this.cbDropboxUseDirectLink_CheckedChanged);
            // 
            // cbDropboxAutoCreateShareableLink
            // 
            resources.ApplyResources(this.cbDropboxAutoCreateShareableLink, "cbDropboxAutoCreateShareableLink");
            this.cbDropboxAutoCreateShareableLink.Name = "cbDropboxAutoCreateShareableLink";
            this.cbDropboxAutoCreateShareableLink.UseVisualStyleBackColor = true;
            this.cbDropboxAutoCreateShareableLink.CheckedChanged += new System.EventHandler(this.cbDropboxAutoCreateShareableLink_CheckedChanged);
            // 
            // pbDropboxLogo
            // 
            this.pbDropboxLogo.Cursor = System.Windows.Forms.Cursors.Hand;
            resources.ApplyResources(this.pbDropboxLogo, "pbDropboxLogo");
            this.pbDropboxLogo.Name = "pbDropboxLogo";
            this.pbDropboxLogo.TabStop = false;
            this.pbDropboxLogo.Click += new System.EventHandler(this.pbDropboxLogo_Click);
            // 
            // lblDropboxPath
            // 
            resources.ApplyResources(this.lblDropboxPath, "lblDropboxPath");
            this.lblDropboxPath.Name = "lblDropboxPath";
            // 
            // txtDropboxPath
            // 
            resources.ApplyResources(this.txtDropboxPath, "txtDropboxPath");
            this.txtDropboxPath.Name = "txtDropboxPath";
            this.txtDropboxPath.TextChanged += new System.EventHandler(this.txtDropboxPath_TextChanged);
            // 
            // oauth2Dropbox
            // 
            this.oauth2Dropbox.IsRefreshable = false;
            resources.ApplyResources(this.oauth2Dropbox, "oauth2Dropbox");
            this.oauth2Dropbox.Name = "oauth2Dropbox";
            this.oauth2Dropbox.OpenButtonClicked += new ShareX.UploadersLib.OAuthControl.OpenButtonClickedEventHandler(this.oauth2Dropbox_OpenButtonClicked);
            this.oauth2Dropbox.CompleteButtonClicked += new ShareX.UploadersLib.OAuthControl.CompleteButtonClickedEventHandler(this.oauth2Dropbox_CompleteButtonClicked);
            this.oauth2Dropbox.ClearButtonClicked += new ShareX.UploadersLib.OAuthControl.ClearButtonclickedEventHandler(this.oauth2Dropbox_ClearButtonClicked);
            // 
            // tpOneDrive
            // 
            this.tpOneDrive.BackColor = System.Drawing.SystemColors.Window;
            this.tpOneDrive.Controls.Add(this.tvOneDrive);
            this.tpOneDrive.Controls.Add(this.lblOneDriveFolderID);
            this.tpOneDrive.Controls.Add(this.cbOneDriveCreateShareableLink);
            this.tpOneDrive.Controls.Add(this.oAuth2OneDrive);
            resources.ApplyResources(this.tpOneDrive, "tpOneDrive");
            this.tpOneDrive.Name = "tpOneDrive";
            // 
            // tvOneDrive
            // 
            resources.ApplyResources(this.tvOneDrive, "tvOneDrive");
            this.tvOneDrive.Name = "tvOneDrive";
            this.tvOneDrive.AfterExpand += new System.Windows.Forms.TreeViewEventHandler(this.tvOneDrive_AfterExpand);
            this.tvOneDrive.AfterSelect += new System.Windows.Forms.TreeViewEventHandler(this.tvOneDrive_AfterSelect);
            // 
            // lblOneDriveFolderID
            // 
            resources.ApplyResources(this.lblOneDriveFolderID, "lblOneDriveFolderID");
            this.lblOneDriveFolderID.Name = "lblOneDriveFolderID";
            // 
            // cbOneDriveCreateShareableLink
            // 
            resources.ApplyResources(this.cbOneDriveCreateShareableLink, "cbOneDriveCreateShareableLink");
            this.cbOneDriveCreateShareableLink.Name = "cbOneDriveCreateShareableLink";
            this.cbOneDriveCreateShareableLink.UseVisualStyleBackColor = true;
            this.cbOneDriveCreateShareableLink.CheckedChanged += new System.EventHandler(this.cbOneDriveCreateShareableLink_CheckedChanged);
            // 
            // oAuth2OneDrive
            // 
            resources.ApplyResources(this.oAuth2OneDrive, "oAuth2OneDrive");
            this.oAuth2OneDrive.Name = "oAuth2OneDrive";
            this.oAuth2OneDrive.OpenButtonClicked += new ShareX.UploadersLib.OAuthControl.OpenButtonClickedEventHandler(this.oAuth2OneDrive_OpenButtonClicked);
            this.oAuth2OneDrive.CompleteButtonClicked += new ShareX.UploadersLib.OAuthControl.CompleteButtonClickedEventHandler(this.oAuth2OneDrive_CompleteButtonClicked);
            this.oAuth2OneDrive.ClearButtonClicked += new ShareX.UploadersLib.OAuthControl.ClearButtonclickedEventHandler(this.oAuth2OneDrive_ClearButtonClicked);
            this.oAuth2OneDrive.RefreshButtonClicked += new ShareX.UploadersLib.OAuthControl.RefreshButtonClickedEventHandler(this.oAuth2OneDrive_RefreshButtonClicked);
            // 
            // tpGoogleDrive
            // 
            this.tpGoogleDrive.BackColor = System.Drawing.SystemColors.Window;
            this.tpGoogleDrive.Controls.Add(this.cbGoogleDriveDirectLink);
            this.tpGoogleDrive.Controls.Add(this.cbGoogleDriveUseFolder);
            this.tpGoogleDrive.Controls.Add(this.txtGoogleDriveFolderID);
            this.tpGoogleDrive.Controls.Add(this.lblGoogleDriveFolderID);
            this.tpGoogleDrive.Controls.Add(this.lvGoogleDriveFoldersList);
            this.tpGoogleDrive.Controls.Add(this.btnGoogleDriveRefreshFolders);
            this.tpGoogleDrive.Controls.Add(this.cbGoogleDriveIsPublic);
            this.tpGoogleDrive.Controls.Add(this.oauth2GoogleDrive);
            resources.ApplyResources(this.tpGoogleDrive, "tpGoogleDrive");
            this.tpGoogleDrive.Name = "tpGoogleDrive";
            // 
            // cbGoogleDriveDirectLink
            // 
            resources.ApplyResources(this.cbGoogleDriveDirectLink, "cbGoogleDriveDirectLink");
            this.cbGoogleDriveDirectLink.Name = "cbGoogleDriveDirectLink";
            this.cbGoogleDriveDirectLink.UseVisualStyleBackColor = true;
            this.cbGoogleDriveDirectLink.CheckedChanged += new System.EventHandler(this.cbGoogleDriveDirectLink_CheckedChanged);
            // 
            // cbGoogleDriveUseFolder
            // 
            resources.ApplyResources(this.cbGoogleDriveUseFolder, "cbGoogleDriveUseFolder");
            this.cbGoogleDriveUseFolder.Name = "cbGoogleDriveUseFolder";
            this.cbGoogleDriveUseFolder.UseVisualStyleBackColor = true;
            this.cbGoogleDriveUseFolder.CheckedChanged += new System.EventHandler(this.cbGoogleDriveUseFolder_CheckedChanged);
            // 
            // txtGoogleDriveFolderID
            // 
            resources.ApplyResources(this.txtGoogleDriveFolderID, "txtGoogleDriveFolderID");
            this.txtGoogleDriveFolderID.Name = "txtGoogleDriveFolderID";
            this.txtGoogleDriveFolderID.TextChanged += new System.EventHandler(this.txtGoogleDriveFolderID_TextChanged);
            // 
            // lblGoogleDriveFolderID
            // 
            resources.ApplyResources(this.lblGoogleDriveFolderID, "lblGoogleDriveFolderID");
            this.lblGoogleDriveFolderID.Name = "lblGoogleDriveFolderID";
            // 
            // lvGoogleDriveFoldersList
            // 
            this.lvGoogleDriveFoldersList.AutoFillColumn = true;
            this.lvGoogleDriveFoldersList.Columns.AddRange(new System.Windows.Forms.ColumnHeader[] {
            this.chGoogleDriveTitle,
            this.chGoogleDriveDescription});
            this.lvGoogleDriveFoldersList.FullRowSelect = true;
            resources.ApplyResources(this.lvGoogleDriveFoldersList, "lvGoogleDriveFoldersList");
            this.lvGoogleDriveFoldersList.MultiSelect = false;
            this.lvGoogleDriveFoldersList.Name = "lvGoogleDriveFoldersList";
            this.lvGoogleDriveFoldersList.UseCompatibleStateImageBehavior = false;
            this.lvGoogleDriveFoldersList.View = System.Windows.Forms.View.Details;
            this.lvGoogleDriveFoldersList.SelectedIndexChanged += new System.EventHandler(this.lvGoogleDriveFoldersList_SelectedIndexChanged);
            // 
            // chGoogleDriveTitle
            // 
            resources.ApplyResources(this.chGoogleDriveTitle, "chGoogleDriveTitle");
            // 
            // chGoogleDriveDescription
            // 
            resources.ApplyResources(this.chGoogleDriveDescription, "chGoogleDriveDescription");
            // 
            // btnGoogleDriveRefreshFolders
            // 
            resources.ApplyResources(this.btnGoogleDriveRefreshFolders, "btnGoogleDriveRefreshFolders");
            this.btnGoogleDriveRefreshFolders.Name = "btnGoogleDriveRefreshFolders";
            this.btnGoogleDriveRefreshFolders.UseVisualStyleBackColor = true;
            this.btnGoogleDriveRefreshFolders.Click += new System.EventHandler(this.btnGoogleDriveRefreshFolders_Click);
            // 
            // cbGoogleDriveIsPublic
            // 
            resources.ApplyResources(this.cbGoogleDriveIsPublic, "cbGoogleDriveIsPublic");
            this.cbGoogleDriveIsPublic.Name = "cbGoogleDriveIsPublic";
            this.cbGoogleDriveIsPublic.UseVisualStyleBackColor = true;
            this.cbGoogleDriveIsPublic.CheckedChanged += new System.EventHandler(this.cbGoogleDriveIsPublic_CheckedChanged);
            // 
            // oauth2GoogleDrive
            // 
            resources.ApplyResources(this.oauth2GoogleDrive, "oauth2GoogleDrive");
            this.oauth2GoogleDrive.Name = "oauth2GoogleDrive";
            this.oauth2GoogleDrive.OpenButtonClicked += new ShareX.UploadersLib.OAuthControl.OpenButtonClickedEventHandler(this.oauth2GoogleDrive_OpenButtonClicked);
            this.oauth2GoogleDrive.CompleteButtonClicked += new ShareX.UploadersLib.OAuthControl.CompleteButtonClickedEventHandler(this.oauth2GoogleDrive_CompleteButtonClicked);
            this.oauth2GoogleDrive.ClearButtonClicked += new ShareX.UploadersLib.OAuthControl.ClearButtonclickedEventHandler(this.oauth2GoogleDrive_ClearButtonClicked);
            this.oauth2GoogleDrive.RefreshButtonClicked += new ShareX.UploadersLib.OAuthControl.RefreshButtonClickedEventHandler(this.oauth2GoogleDrive_RefreshButtonClicked);
            // 
            // tpPuush
            // 
            this.tpPuush.BackColor = System.Drawing.SystemColors.Window;
            this.tpPuush.Controls.Add(this.pbPuush);
            this.tpPuush.Controls.Add(this.lblPuushAPIKey);
            this.tpPuush.Controls.Add(this.txtPuushAPIKey);
            this.tpPuush.Controls.Add(this.llPuushForgottenPassword);
            this.tpPuush.Controls.Add(this.btnPuushLogin);
            this.tpPuush.Controls.Add(this.txtPuushPassword);
            this.tpPuush.Controls.Add(this.txtPuushEmail);
            this.tpPuush.Controls.Add(this.lblPuushEmail);
            this.tpPuush.Controls.Add(this.lblPuushPassword);
            resources.ApplyResources(this.tpPuush, "tpPuush");
            this.tpPuush.Name = "tpPuush";
            // 
            // pbPuush
            // 
            this.pbPuush.Cursor = System.Windows.Forms.Cursors.Hand;
            this.pbPuush.Image = global::ShareX.UploadersLib.Properties.Resources.puush_256;
            resources.ApplyResources(this.pbPuush, "pbPuush");
            this.pbPuush.Name = "pbPuush";
            this.pbPuush.TabStop = false;
            this.pbPuush.Click += new System.EventHandler(this.pbPuush_Click);
            // 
            // lblPuushAPIKey
            // 
            resources.ApplyResources(this.lblPuushAPIKey, "lblPuushAPIKey");
            this.lblPuushAPIKey.Name = "lblPuushAPIKey";
            // 
            // txtPuushAPIKey
            // 
            resources.ApplyResources(this.txtPuushAPIKey, "txtPuushAPIKey");
            this.txtPuushAPIKey.Name = "txtPuushAPIKey";
            this.txtPuushAPIKey.UseSystemPasswordChar = true;
            this.txtPuushAPIKey.TextChanged += new System.EventHandler(this.txtPuushAPIKey_TextChanged);
            // 
            // llPuushForgottenPassword
            // 
            resources.ApplyResources(this.llPuushForgottenPassword, "llPuushForgottenPassword");
            this.llPuushForgottenPassword.Name = "llPuushForgottenPassword";
            this.llPuushForgottenPassword.TabStop = true;
            this.llPuushForgottenPassword.LinkClicked += new System.Windows.Forms.LinkLabelLinkClickedEventHandler(this.llPuushForgottenPassword_LinkClicked);
            // 
            // btnPuushLogin
            // 
            resources.ApplyResources(this.btnPuushLogin, "btnPuushLogin");
            this.btnPuushLogin.Name = "btnPuushLogin";
            this.btnPuushLogin.UseVisualStyleBackColor = true;
            this.btnPuushLogin.Click += new System.EventHandler(this.btnPuushLogin_Click);
            // 
            // txtPuushPassword
            // 
            resources.ApplyResources(this.txtPuushPassword, "txtPuushPassword");
            this.txtPuushPassword.Name = "txtPuushPassword";
            this.txtPuushPassword.UseSystemPasswordChar = true;
            // 
            // txtPuushEmail
            // 
            resources.ApplyResources(this.txtPuushEmail, "txtPuushEmail");
            this.txtPuushEmail.Name = "txtPuushEmail";
            // 
            // lblPuushEmail
            // 
            resources.ApplyResources(this.lblPuushEmail, "lblPuushEmail");
            this.lblPuushEmail.Name = "lblPuushEmail";
            // 
            // lblPuushPassword
            // 
            resources.ApplyResources(this.lblPuushPassword, "lblPuushPassword");
            this.lblPuushPassword.Name = "lblPuushPassword";
            // 
            // tpBox
            // 
            this.tpBox.BackColor = System.Drawing.SystemColors.Window;
            this.tpBox.Controls.Add(this.lblBoxFolderTip);
            this.tpBox.Controls.Add(this.cbBoxShare);
            this.tpBox.Controls.Add(this.lvBoxFolders);
            this.tpBox.Controls.Add(this.lblBoxFolderID);
            this.tpBox.Controls.Add(this.btnBoxRefreshFolders);
            this.tpBox.Controls.Add(this.oauth2Box);
            resources.ApplyResources(this.tpBox, "tpBox");
            this.tpBox.Name = "tpBox";
            // 
            // lblBoxFolderTip
            // 
            resources.ApplyResources(this.lblBoxFolderTip, "lblBoxFolderTip");
            this.lblBoxFolderTip.Name = "lblBoxFolderTip";
            // 
            // cbBoxShare
            // 
            resources.ApplyResources(this.cbBoxShare, "cbBoxShare");
            this.cbBoxShare.Name = "cbBoxShare";
            this.cbBoxShare.UseVisualStyleBackColor = true;
            this.cbBoxShare.CheckedChanged += new System.EventHandler(this.cbBoxShare_CheckedChanged);
            // 
            // lvBoxFolders
            // 
            this.lvBoxFolders.AutoFillColumn = true;
            this.lvBoxFolders.Columns.AddRange(new System.Windows.Forms.ColumnHeader[] {
            this.chBoxFoldersName});
            this.lvBoxFolders.FullRowSelect = true;
            resources.ApplyResources(this.lvBoxFolders, "lvBoxFolders");
            this.lvBoxFolders.Name = "lvBoxFolders";
            this.lvBoxFolders.UseCompatibleStateImageBehavior = false;
            this.lvBoxFolders.View = System.Windows.Forms.View.Details;
            this.lvBoxFolders.SelectedIndexChanged += new System.EventHandler(this.lvBoxFolders_SelectedIndexChanged);
            this.lvBoxFolders.MouseDoubleClick += new System.Windows.Forms.MouseEventHandler(this.lvBoxFolders_MouseDoubleClick);
            // 
            // chBoxFoldersName
            // 
            resources.ApplyResources(this.chBoxFoldersName, "chBoxFoldersName");
            // 
            // lblBoxFolderID
            // 
            resources.ApplyResources(this.lblBoxFolderID, "lblBoxFolderID");
            this.lblBoxFolderID.Name = "lblBoxFolderID";
            // 
            // btnBoxRefreshFolders
            // 
            resources.ApplyResources(this.btnBoxRefreshFolders, "btnBoxRefreshFolders");
            this.btnBoxRefreshFolders.Name = "btnBoxRefreshFolders";
            this.btnBoxRefreshFolders.UseVisualStyleBackColor = true;
            this.btnBoxRefreshFolders.Click += new System.EventHandler(this.btnBoxRefreshFolders_Click);
            // 
            // oauth2Box
            // 
            resources.ApplyResources(this.oauth2Box, "oauth2Box");
            this.oauth2Box.Name = "oauth2Box";
            this.oauth2Box.OpenButtonClicked += new ShareX.UploadersLib.OAuthControl.OpenButtonClickedEventHandler(this.oauth2Box_OpenButtonClicked);
            this.oauth2Box.CompleteButtonClicked += new ShareX.UploadersLib.OAuthControl.CompleteButtonClickedEventHandler(this.oauth2Box_CompleteButtonClicked);
            this.oauth2Box.ClearButtonClicked += new ShareX.UploadersLib.OAuthControl.ClearButtonclickedEventHandler(this.oauth2Box_ClearButtonClicked);
            this.oauth2Box.RefreshButtonClicked += new ShareX.UploadersLib.OAuthControl.RefreshButtonClickedEventHandler(this.oauth2Box_RefreshButtonClicked);
            // 
            // tpAmazonS3
            // 
<<<<<<< HEAD
            this.tpAmazonS3.BackColor = System.Drawing.SystemColors.Window;
            this.tpAmazonS3.Controls.Add(this.btnAmazonS3StorageClassHelp);
            this.tpAmazonS3.Controls.Add(this.lblAmazonS3StorageClass);
            this.tpAmazonS3.Controls.Add(this.cbAmazonS3StorageClass);
            this.tpAmazonS3.Controls.Add(this.cbAmazonS3UsePathStyle);
=======
            this.tpAmazonS3.Controls.Add(this.gbAmazonS3Advanced);
>>>>>>> f6f9f87e
            this.tpAmazonS3.Controls.Add(this.lblAmazonS3Endpoint);
            this.tpAmazonS3.Controls.Add(this.txtAmazonS3Endpoint);
            this.tpAmazonS3.Controls.Add(this.lblAmazonS3Region);
            this.tpAmazonS3.Controls.Add(this.txtAmazonS3Region);
            this.tpAmazonS3.Controls.Add(this.txtAmazonS3CustomDomain);
            this.tpAmazonS3.Controls.Add(this.lblAmazonS3PathPreviewLabel);
            this.tpAmazonS3.Controls.Add(this.lblAmazonS3PathPreview);
            this.tpAmazonS3.Controls.Add(this.btnAmazonS3BucketNameOpen);
            this.tpAmazonS3.Controls.Add(this.btnAmazonS3AccessKeyOpen);
            this.tpAmazonS3.Controls.Add(this.cbAmazonS3CustomCNAME);
            this.tpAmazonS3.Controls.Add(this.cbAmazonS3Endpoints);
            this.tpAmazonS3.Controls.Add(this.lblAmazonS3BucketName);
            this.tpAmazonS3.Controls.Add(this.txtAmazonS3BucketName);
            this.tpAmazonS3.Controls.Add(this.lblAmazonS3Endpoints);
            this.tpAmazonS3.Controls.Add(this.txtAmazonS3ObjectPrefix);
            this.tpAmazonS3.Controls.Add(this.lblAmazonS3ObjectPrefix);
            this.tpAmazonS3.Controls.Add(this.txtAmazonS3SecretKey);
            this.tpAmazonS3.Controls.Add(this.lblAmazonS3SecretKey);
            this.tpAmazonS3.Controls.Add(this.lblAmazonS3AccessKey);
            this.tpAmazonS3.Controls.Add(this.txtAmazonS3AccessKey);
            resources.ApplyResources(this.tpAmazonS3, "tpAmazonS3");
            this.tpAmazonS3.Name = "tpAmazonS3";
            // 
            // cbAmazonS3PublicACL
            // 
            resources.ApplyResources(this.cbAmazonS3PublicACL, "cbAmazonS3PublicACL");
            this.cbAmazonS3PublicACL.Name = "cbAmazonS3PublicACL";
            this.cbAmazonS3PublicACL.UseVisualStyleBackColor = true;
            this.cbAmazonS3PublicACL.CheckedChanged += new System.EventHandler(this.cbAmazonS3PublicACL_CheckedChanged);
            // 
            // btnAmazonS3StorageClassHelp
            // 
            resources.ApplyResources(this.btnAmazonS3StorageClassHelp, "btnAmazonS3StorageClassHelp");
            this.btnAmazonS3StorageClassHelp.Name = "btnAmazonS3StorageClassHelp";
            this.btnAmazonS3StorageClassHelp.UseVisualStyleBackColor = true;
            this.btnAmazonS3StorageClassHelp.Click += new System.EventHandler(this.btnAmazonS3StorageClassHelp_Click);
            // 
            // lblAmazonS3StorageClass
            // 
            resources.ApplyResources(this.lblAmazonS3StorageClass, "lblAmazonS3StorageClass");
            this.lblAmazonS3StorageClass.Name = "lblAmazonS3StorageClass";
            // 
            // cbAmazonS3StorageClass
            // 
            this.cbAmazonS3StorageClass.DropDownStyle = System.Windows.Forms.ComboBoxStyle.DropDownList;
            this.cbAmazonS3StorageClass.FormattingEnabled = true;
            resources.ApplyResources(this.cbAmazonS3StorageClass, "cbAmazonS3StorageClass");
            this.cbAmazonS3StorageClass.Name = "cbAmazonS3StorageClass";
            this.cbAmazonS3StorageClass.SelectedIndexChanged += new System.EventHandler(this.cbAmazonS3StorageClass_SelectedIndexChanged);
            // 
            // cbAmazonS3UsePathStyle
            // 
            resources.ApplyResources(this.cbAmazonS3UsePathStyle, "cbAmazonS3UsePathStyle");
            this.cbAmazonS3UsePathStyle.Name = "cbAmazonS3UsePathStyle";
            this.cbAmazonS3UsePathStyle.UseVisualStyleBackColor = true;
            this.cbAmazonS3UsePathStyle.CheckedChanged += new System.EventHandler(this.cbAmazonS3UsePathStyle_CheckedChanged);
            // 
            // lblAmazonS3Endpoint
            // 
            resources.ApplyResources(this.lblAmazonS3Endpoint, "lblAmazonS3Endpoint");
            this.lblAmazonS3Endpoint.Name = "lblAmazonS3Endpoint";
            // 
            // txtAmazonS3Endpoint
            // 
            resources.ApplyResources(this.txtAmazonS3Endpoint, "txtAmazonS3Endpoint");
            this.txtAmazonS3Endpoint.Name = "txtAmazonS3Endpoint";
            this.txtAmazonS3Endpoint.TextChanged += new System.EventHandler(this.txtAmazonS3Endpoint_TextChanged);
            // 
            // lblAmazonS3Region
            // 
            resources.ApplyResources(this.lblAmazonS3Region, "lblAmazonS3Region");
            this.lblAmazonS3Region.Name = "lblAmazonS3Region";
            // 
            // txtAmazonS3Region
            // 
            resources.ApplyResources(this.txtAmazonS3Region, "txtAmazonS3Region");
            this.txtAmazonS3Region.Name = "txtAmazonS3Region";
            this.txtAmazonS3Region.TextChanged += new System.EventHandler(this.txtAmazonS3Region_TextChanged);
            // 
            // txtAmazonS3CustomDomain
            // 
            resources.ApplyResources(this.txtAmazonS3CustomDomain, "txtAmazonS3CustomDomain");
            this.txtAmazonS3CustomDomain.Name = "txtAmazonS3CustomDomain";
            this.txtAmazonS3CustomDomain.TextChanged += new System.EventHandler(this.txtAmazonS3CustomDomain_TextChanged);
            // 
            // lblAmazonS3PathPreviewLabel
            // 
            resources.ApplyResources(this.lblAmazonS3PathPreviewLabel, "lblAmazonS3PathPreviewLabel");
            this.lblAmazonS3PathPreviewLabel.Name = "lblAmazonS3PathPreviewLabel";
            // 
            // lblAmazonS3PathPreview
            // 
            resources.ApplyResources(this.lblAmazonS3PathPreview, "lblAmazonS3PathPreview");
            this.lblAmazonS3PathPreview.Name = "lblAmazonS3PathPreview";
            // 
            // btnAmazonS3BucketNameOpen
            // 
            resources.ApplyResources(this.btnAmazonS3BucketNameOpen, "btnAmazonS3BucketNameOpen");
            this.btnAmazonS3BucketNameOpen.Name = "btnAmazonS3BucketNameOpen";
            this.btnAmazonS3BucketNameOpen.UseVisualStyleBackColor = true;
            this.btnAmazonS3BucketNameOpen.Click += new System.EventHandler(this.btnAmazonS3BucketNameOpen_Click);
            // 
            // btnAmazonS3AccessKeyOpen
            // 
            resources.ApplyResources(this.btnAmazonS3AccessKeyOpen, "btnAmazonS3AccessKeyOpen");
            this.btnAmazonS3AccessKeyOpen.Name = "btnAmazonS3AccessKeyOpen";
            this.btnAmazonS3AccessKeyOpen.UseVisualStyleBackColor = true;
            this.btnAmazonS3AccessKeyOpen.Click += new System.EventHandler(this.btnAmazonS3AccessKeyOpen_Click);
            // 
            // cbAmazonS3Endpoints
            // 
            this.cbAmazonS3Endpoints.DropDownStyle = System.Windows.Forms.ComboBoxStyle.DropDownList;
            this.cbAmazonS3Endpoints.FormattingEnabled = true;
            resources.ApplyResources(this.cbAmazonS3Endpoints, "cbAmazonS3Endpoints");
            this.cbAmazonS3Endpoints.Name = "cbAmazonS3Endpoints";
            this.cbAmazonS3Endpoints.SelectedIndexChanged += new System.EventHandler(this.cbAmazonS3Endpoints_SelectedIndexChanged);
            // 
            // lblAmazonS3BucketName
            // 
            resources.ApplyResources(this.lblAmazonS3BucketName, "lblAmazonS3BucketName");
            this.lblAmazonS3BucketName.Name = "lblAmazonS3BucketName";
            // 
            // txtAmazonS3BucketName
            // 
            resources.ApplyResources(this.txtAmazonS3BucketName, "txtAmazonS3BucketName");
            this.txtAmazonS3BucketName.Name = "txtAmazonS3BucketName";
            this.txtAmazonS3BucketName.TextChanged += new System.EventHandler(this.txtAmazonS3BucketName_TextChanged);
            // 
            // lblAmazonS3Endpoints
            // 
            resources.ApplyResources(this.lblAmazonS3Endpoints, "lblAmazonS3Endpoints");
            this.lblAmazonS3Endpoints.Name = "lblAmazonS3Endpoints";
            // 
            // txtAmazonS3ObjectPrefix
            // 
            resources.ApplyResources(this.txtAmazonS3ObjectPrefix, "txtAmazonS3ObjectPrefix");
            this.txtAmazonS3ObjectPrefix.Name = "txtAmazonS3ObjectPrefix";
            this.txtAmazonS3ObjectPrefix.TextChanged += new System.EventHandler(this.txtAmazonS3ObjectPrefix_TextChanged);
            // 
            // lblAmazonS3ObjectPrefix
            // 
            resources.ApplyResources(this.lblAmazonS3ObjectPrefix, "lblAmazonS3ObjectPrefix");
            this.lblAmazonS3ObjectPrefix.Name = "lblAmazonS3ObjectPrefix";
            // 
            // txtAmazonS3SecretKey
            // 
            resources.ApplyResources(this.txtAmazonS3SecretKey, "txtAmazonS3SecretKey");
            this.txtAmazonS3SecretKey.Name = "txtAmazonS3SecretKey";
            this.txtAmazonS3SecretKey.UseSystemPasswordChar = true;
            this.txtAmazonS3SecretKey.TextChanged += new System.EventHandler(this.txtAmazonS3SecretKey_TextChanged);
            // 
            // lblAmazonS3SecretKey
            // 
            resources.ApplyResources(this.lblAmazonS3SecretKey, "lblAmazonS3SecretKey");
            this.lblAmazonS3SecretKey.Name = "lblAmazonS3SecretKey";
            // 
            // lblAmazonS3AccessKey
            // 
            resources.ApplyResources(this.lblAmazonS3AccessKey, "lblAmazonS3AccessKey");
            this.lblAmazonS3AccessKey.Name = "lblAmazonS3AccessKey";
            // 
            // txtAmazonS3AccessKey
            // 
            resources.ApplyResources(this.txtAmazonS3AccessKey, "txtAmazonS3AccessKey");
            this.txtAmazonS3AccessKey.Name = "txtAmazonS3AccessKey";
            this.txtAmazonS3AccessKey.TextChanged += new System.EventHandler(this.txtAmazonS3AccessKey_TextChanged);
            // 
            // tpAzureStorage
            // 
            this.tpAzureStorage.BackColor = System.Drawing.SystemColors.Window;
            this.tpAzureStorage.Controls.Add(this.cbAzureStorageEnvironment);
            this.tpAzureStorage.Controls.Add(this.lblAzureStorageEnvironment);
            this.tpAzureStorage.Controls.Add(this.btnAzureStoragePortal);
            this.tpAzureStorage.Controls.Add(this.txtAzureStorageContainer);
            this.tpAzureStorage.Controls.Add(this.lblAzureStorageContainer);
            this.tpAzureStorage.Controls.Add(this.txtAzureStorageAccessKey);
            this.tpAzureStorage.Controls.Add(this.lblAzureStorageAccessKey);
            this.tpAzureStorage.Controls.Add(this.txtAzureStorageAccountName);
            this.tpAzureStorage.Controls.Add(this.lblAzureStorageAccountName);
            this.tpAzureStorage.Controls.Add(this.txtAzureStorageCustomDomain);
            this.tpAzureStorage.Controls.Add(this.lblAzureStorageCustomDomain);
            resources.ApplyResources(this.tpAzureStorage, "tpAzureStorage");
            this.tpAzureStorage.Name = "tpAzureStorage";
            // 
            // cbAzureStorageEnvironment
            // 
            this.cbAzureStorageEnvironment.FormattingEnabled = true;
            this.cbAzureStorageEnvironment.Items.AddRange(new object[] {
            resources.GetString("cbAzureStorageEnvironment.Items"),
            resources.GetString("cbAzureStorageEnvironment.Items1"),
            resources.GetString("cbAzureStorageEnvironment.Items2"),
            resources.GetString("cbAzureStorageEnvironment.Items3")});
            resources.ApplyResources(this.cbAzureStorageEnvironment, "cbAzureStorageEnvironment");
            this.cbAzureStorageEnvironment.Name = "cbAzureStorageEnvironment";
            this.cbAzureStorageEnvironment.SelectedIndexChanged += new System.EventHandler(this.cbAzureStorageEnvironment_SelectedIndexChanged);
            // 
            // lblAzureStorageEnvironment
            // 
            resources.ApplyResources(this.lblAzureStorageEnvironment, "lblAzureStorageEnvironment");
            this.lblAzureStorageEnvironment.Name = "lblAzureStorageEnvironment";
            // 
            // btnAzureStoragePortal
            // 
            resources.ApplyResources(this.btnAzureStoragePortal, "btnAzureStoragePortal");
            this.btnAzureStoragePortal.Name = "btnAzureStoragePortal";
            this.btnAzureStoragePortal.UseVisualStyleBackColor = true;
            this.btnAzureStoragePortal.Click += new System.EventHandler(this.btnAzureStoragePortal_Click);
            // 
            // txtAzureStorageContainer
            // 
            resources.ApplyResources(this.txtAzureStorageContainer, "txtAzureStorageContainer");
            this.txtAzureStorageContainer.Name = "txtAzureStorageContainer";
            this.txtAzureStorageContainer.TextChanged += new System.EventHandler(this.txtAzureStorageContainer_TextChanged);
            // 
            // lblAzureStorageContainer
            // 
            resources.ApplyResources(this.lblAzureStorageContainer, "lblAzureStorageContainer");
            this.lblAzureStorageContainer.Name = "lblAzureStorageContainer";
            // 
            // txtAzureStorageAccessKey
            // 
            resources.ApplyResources(this.txtAzureStorageAccessKey, "txtAzureStorageAccessKey");
            this.txtAzureStorageAccessKey.Name = "txtAzureStorageAccessKey";
            this.txtAzureStorageAccessKey.UseSystemPasswordChar = true;
            this.txtAzureStorageAccessKey.TextChanged += new System.EventHandler(this.txtAzureStorageAccessKey_TextChanged);
            // 
            // lblAzureStorageAccessKey
            // 
            resources.ApplyResources(this.lblAzureStorageAccessKey, "lblAzureStorageAccessKey");
            this.lblAzureStorageAccessKey.Name = "lblAzureStorageAccessKey";
            // 
            // txtAzureStorageAccountName
            // 
            resources.ApplyResources(this.txtAzureStorageAccountName, "txtAzureStorageAccountName");
            this.txtAzureStorageAccountName.Name = "txtAzureStorageAccountName";
            this.txtAzureStorageAccountName.TextChanged += new System.EventHandler(this.txtAzureStorageAccountName_TextChanged);
            // 
            // lblAzureStorageAccountName
            // 
            resources.ApplyResources(this.lblAzureStorageAccountName, "lblAzureStorageAccountName");
            this.lblAzureStorageAccountName.Name = "lblAzureStorageAccountName";
            // 
            // txtAzureStorageCustomDomain
            // 
            resources.ApplyResources(this.txtAzureStorageCustomDomain, "txtAzureStorageCustomDomain");
            this.txtAzureStorageCustomDomain.Name = "txtAzureStorageCustomDomain";
            this.txtAzureStorageCustomDomain.TextChanged += new System.EventHandler(this.txtAzureStorageCustomDomain_TextChanged);
            // 
            // lblAzureStorageCustomDomain
            // 
            resources.ApplyResources(this.lblAzureStorageCustomDomain, "lblAzureStorageCustomDomain");
            this.lblAzureStorageCustomDomain.Name = "lblAzureStorageCustomDomain";
            // 
            // tpGfycat
            // 
            this.tpGfycat.BackColor = System.Drawing.SystemColors.Window;
            this.tpGfycat.Controls.Add(this.cbGfycatIsPublic);
            this.tpGfycat.Controls.Add(this.atcGfycatAccountType);
            this.tpGfycat.Controls.Add(this.oauth2Gfycat);
            resources.ApplyResources(this.tpGfycat, "tpGfycat");
            this.tpGfycat.Name = "tpGfycat";
            // 
            // cbGfycatIsPublic
            // 
            resources.ApplyResources(this.cbGfycatIsPublic, "cbGfycatIsPublic");
            this.cbGfycatIsPublic.Name = "cbGfycatIsPublic";
            this.cbGfycatIsPublic.UseVisualStyleBackColor = true;
            this.cbGfycatIsPublic.CheckedChanged += new System.EventHandler(this.cbGfycatIsPublic_CheckedChanged);
            // 
            // atcGfycatAccountType
            // 
            resources.ApplyResources(this.atcGfycatAccountType, "atcGfycatAccountType");
            this.atcGfycatAccountType.Name = "atcGfycatAccountType";
            this.atcGfycatAccountType.SelectedAccountType = ShareX.UploadersLib.AccountType.Anonymous;
            this.atcGfycatAccountType.AccountTypeChanged += new ShareX.UploadersLib.AccountTypeControl.AccountTypeChangedEventHandler(this.atcGfycatAccountType_AccountTypeChanged);
            // 
            // oauth2Gfycat
            // 
            resources.ApplyResources(this.oauth2Gfycat, "oauth2Gfycat");
            this.oauth2Gfycat.Name = "oauth2Gfycat";
            this.oauth2Gfycat.OpenButtonClicked += new ShareX.UploadersLib.OAuthControl.OpenButtonClickedEventHandler(this.oauth2Gfycat_OpenButtonClicked);
            this.oauth2Gfycat.CompleteButtonClicked += new ShareX.UploadersLib.OAuthControl.CompleteButtonClickedEventHandler(this.oauth2Gfycat_CompleteButtonClicked);
            this.oauth2Gfycat.ClearButtonClicked += new ShareX.UploadersLib.OAuthControl.ClearButtonclickedEventHandler(this.oauth2Gfycat_ClearButtonClicked);
            this.oauth2Gfycat.RefreshButtonClicked += new ShareX.UploadersLib.OAuthControl.RefreshButtonClickedEventHandler(this.oauth2Gfycat_RefreshButtonClicked);
            // 
            // tpMega
            // 
            this.tpMega.BackColor = System.Drawing.SystemColors.Window;
            this.tpMega.Controls.Add(this.btnMegaRefreshFolders);
            this.tpMega.Controls.Add(this.lblMegaStatus);
            this.tpMega.Controls.Add(this.btnMegaRegister);
            this.tpMega.Controls.Add(this.lblMegaFolder);
            this.tpMega.Controls.Add(this.lblMegaStatusTitle);
            this.tpMega.Controls.Add(this.cbMegaFolder);
            this.tpMega.Controls.Add(this.lblMegaEmail);
            this.tpMega.Controls.Add(this.btnMegaLogin);
            this.tpMega.Controls.Add(this.txtMegaEmail);
            this.tpMega.Controls.Add(this.txtMegaPassword);
            this.tpMega.Controls.Add(this.lblMegaPassword);
            resources.ApplyResources(this.tpMega, "tpMega");
            this.tpMega.Name = "tpMega";
            // 
            // btnMegaRefreshFolders
            // 
            resources.ApplyResources(this.btnMegaRefreshFolders, "btnMegaRefreshFolders");
            this.btnMegaRefreshFolders.Name = "btnMegaRefreshFolders";
            this.btnMegaRefreshFolders.UseVisualStyleBackColor = true;
            this.btnMegaRefreshFolders.Click += new System.EventHandler(this.btnMegaRefreshFolders_Click);
            // 
            // lblMegaStatus
            // 
            resources.ApplyResources(this.lblMegaStatus, "lblMegaStatus");
            this.lblMegaStatus.Name = "lblMegaStatus";
            // 
            // btnMegaRegister
            // 
            resources.ApplyResources(this.btnMegaRegister, "btnMegaRegister");
            this.btnMegaRegister.Name = "btnMegaRegister";
            this.btnMegaRegister.UseVisualStyleBackColor = true;
            this.btnMegaRegister.Click += new System.EventHandler(this.btnMegaRegister_Click);
            // 
            // lblMegaFolder
            // 
            resources.ApplyResources(this.lblMegaFolder, "lblMegaFolder");
            this.lblMegaFolder.Name = "lblMegaFolder";
            // 
            // lblMegaStatusTitle
            // 
            resources.ApplyResources(this.lblMegaStatusTitle, "lblMegaStatusTitle");
            this.lblMegaStatusTitle.Name = "lblMegaStatusTitle";
            // 
            // cbMegaFolder
            // 
            this.cbMegaFolder.DisplayMember = "DisplayName";
            this.cbMegaFolder.DropDownStyle = System.Windows.Forms.ComboBoxStyle.DropDownList;
            this.cbMegaFolder.FormattingEnabled = true;
            resources.ApplyResources(this.cbMegaFolder, "cbMegaFolder");
            this.cbMegaFolder.Name = "cbMegaFolder";
            this.cbMegaFolder.ValueMember = "Node";
            this.cbMegaFolder.SelectedIndexChanged += new System.EventHandler(this.cbMegaFolder_SelectedIndexChanged);
            // 
            // lblMegaEmail
            // 
            resources.ApplyResources(this.lblMegaEmail, "lblMegaEmail");
            this.lblMegaEmail.Name = "lblMegaEmail";
            // 
            // btnMegaLogin
            // 
            resources.ApplyResources(this.btnMegaLogin, "btnMegaLogin");
            this.btnMegaLogin.Name = "btnMegaLogin";
            this.btnMegaLogin.UseVisualStyleBackColor = true;
            this.btnMegaLogin.Click += new System.EventHandler(this.btnMegaLogin_Click);
            // 
            // txtMegaEmail
            // 
            resources.ApplyResources(this.txtMegaEmail, "txtMegaEmail");
            this.txtMegaEmail.Name = "txtMegaEmail";
            // 
            // txtMegaPassword
            // 
            resources.ApplyResources(this.txtMegaPassword, "txtMegaPassword");
            this.txtMegaPassword.Name = "txtMegaPassword";
            this.txtMegaPassword.UseSystemPasswordChar = true;
            // 
            // lblMegaPassword
            // 
            resources.ApplyResources(this.lblMegaPassword, "lblMegaPassword");
            this.lblMegaPassword.Name = "lblMegaPassword";
            // 
            // tpOwnCloud
            // 
            this.tpOwnCloud.BackColor = System.Drawing.SystemColors.Window;
            this.tpOwnCloud.Controls.Add(this.lblOwnCloudHostExample);
            this.tpOwnCloud.Controls.Add(this.cbOwnCloud81Compatibility);
            this.tpOwnCloud.Controls.Add(this.cbOwnCloudDirectLink);
            this.tpOwnCloud.Controls.Add(this.cbOwnCloudCreateShare);
            this.tpOwnCloud.Controls.Add(this.txtOwnCloudPath);
            this.tpOwnCloud.Controls.Add(this.txtOwnCloudPassword);
            this.tpOwnCloud.Controls.Add(this.txtOwnCloudUsername);
            this.tpOwnCloud.Controls.Add(this.txtOwnCloudHost);
            this.tpOwnCloud.Controls.Add(this.lblOwnCloudPath);
            this.tpOwnCloud.Controls.Add(this.lblOwnCloudPassword);
            this.tpOwnCloud.Controls.Add(this.lblOwnCloudUsername);
            this.tpOwnCloud.Controls.Add(this.lblOwnCloudHost);
            resources.ApplyResources(this.tpOwnCloud, "tpOwnCloud");
            this.tpOwnCloud.Name = "tpOwnCloud";
            // 
            // lblOwnCloudHostExample
            // 
            resources.ApplyResources(this.lblOwnCloudHostExample, "lblOwnCloudHostExample");
            this.lblOwnCloudHostExample.Name = "lblOwnCloudHostExample";
            // 
            // cbOwnCloud81Compatibility
            // 
            resources.ApplyResources(this.cbOwnCloud81Compatibility, "cbOwnCloud81Compatibility");
            this.cbOwnCloud81Compatibility.Name = "cbOwnCloud81Compatibility";
            this.cbOwnCloud81Compatibility.UseVisualStyleBackColor = true;
            this.cbOwnCloud81Compatibility.CheckedChanged += new System.EventHandler(this.cbOwnCloud81Compatibility_CheckedChanged);
            // 
            // cbOwnCloudDirectLink
            // 
            resources.ApplyResources(this.cbOwnCloudDirectLink, "cbOwnCloudDirectLink");
            this.cbOwnCloudDirectLink.Name = "cbOwnCloudDirectLink";
            this.cbOwnCloudDirectLink.UseMnemonic = false;
            this.cbOwnCloudDirectLink.UseVisualStyleBackColor = true;
            this.cbOwnCloudDirectLink.CheckedChanged += new System.EventHandler(this.cbOwnCloudDirectLink_CheckedChanged);
            // 
            // cbOwnCloudCreateShare
            // 
            resources.ApplyResources(this.cbOwnCloudCreateShare, "cbOwnCloudCreateShare");
            this.cbOwnCloudCreateShare.Name = "cbOwnCloudCreateShare";
            this.cbOwnCloudCreateShare.UseVisualStyleBackColor = true;
            this.cbOwnCloudCreateShare.CheckedChanged += new System.EventHandler(this.cbOwnCloudCreateShare_CheckedChanged);
            // 
            // txtOwnCloudPath
            // 
            resources.ApplyResources(this.txtOwnCloudPath, "txtOwnCloudPath");
            this.txtOwnCloudPath.Name = "txtOwnCloudPath";
            this.txtOwnCloudPath.TextChanged += new System.EventHandler(this.txtOwnCloudPath_TextChanged);
            // 
            // txtOwnCloudPassword
            // 
            resources.ApplyResources(this.txtOwnCloudPassword, "txtOwnCloudPassword");
            this.txtOwnCloudPassword.Name = "txtOwnCloudPassword";
            this.txtOwnCloudPassword.UseSystemPasswordChar = true;
            this.txtOwnCloudPassword.TextChanged += new System.EventHandler(this.txtOwnCloudPassword_TextChanged);
            // 
            // txtOwnCloudUsername
            // 
            resources.ApplyResources(this.txtOwnCloudUsername, "txtOwnCloudUsername");
            this.txtOwnCloudUsername.Name = "txtOwnCloudUsername";
            this.txtOwnCloudUsername.TextChanged += new System.EventHandler(this.txtOwnCloudUsername_TextChanged);
            // 
            // txtOwnCloudHost
            // 
            resources.ApplyResources(this.txtOwnCloudHost, "txtOwnCloudHost");
            this.txtOwnCloudHost.Name = "txtOwnCloudHost";
            this.txtOwnCloudHost.TextChanged += new System.EventHandler(this.txtOwnCloudHost_TextChanged);
            // 
            // lblOwnCloudPath
            // 
            resources.ApplyResources(this.lblOwnCloudPath, "lblOwnCloudPath");
            this.lblOwnCloudPath.Name = "lblOwnCloudPath";
            // 
            // lblOwnCloudPassword
            // 
            resources.ApplyResources(this.lblOwnCloudPassword, "lblOwnCloudPassword");
            this.lblOwnCloudPassword.Name = "lblOwnCloudPassword";
            // 
            // lblOwnCloudUsername
            // 
            resources.ApplyResources(this.lblOwnCloudUsername, "lblOwnCloudUsername");
            this.lblOwnCloudUsername.Name = "lblOwnCloudUsername";
            // 
            // lblOwnCloudHost
            // 
            resources.ApplyResources(this.lblOwnCloudHost, "lblOwnCloudHost");
            this.lblOwnCloudHost.Name = "lblOwnCloudHost";
            // 
            // tpMediaFire
            // 
            this.tpMediaFire.BackColor = System.Drawing.SystemColors.Window;
            this.tpMediaFire.Controls.Add(this.cbMediaFireUseLongLink);
            this.tpMediaFire.Controls.Add(this.txtMediaFirePath);
            this.tpMediaFire.Controls.Add(this.lblMediaFirePath);
            this.tpMediaFire.Controls.Add(this.txtMediaFirePassword);
            this.tpMediaFire.Controls.Add(this.txtMediaFireEmail);
            this.tpMediaFire.Controls.Add(this.lblMediaFirePassword);
            this.tpMediaFire.Controls.Add(this.lblMediaFireEmail);
            resources.ApplyResources(this.tpMediaFire, "tpMediaFire");
            this.tpMediaFire.Name = "tpMediaFire";
            // 
            // cbMediaFireUseLongLink
            // 
            resources.ApplyResources(this.cbMediaFireUseLongLink, "cbMediaFireUseLongLink");
            this.cbMediaFireUseLongLink.Name = "cbMediaFireUseLongLink";
            this.cbMediaFireUseLongLink.UseVisualStyleBackColor = true;
            this.cbMediaFireUseLongLink.CheckedChanged += new System.EventHandler(this.cbMediaFireUseLongLink_CheckedChanged);
            // 
            // txtMediaFirePath
            // 
            resources.ApplyResources(this.txtMediaFirePath, "txtMediaFirePath");
            this.txtMediaFirePath.Name = "txtMediaFirePath";
            this.txtMediaFirePath.TextChanged += new System.EventHandler(this.txtMediaFirePath_TextChanged);
            // 
            // lblMediaFirePath
            // 
            resources.ApplyResources(this.lblMediaFirePath, "lblMediaFirePath");
            this.lblMediaFirePath.Name = "lblMediaFirePath";
            // 
            // txtMediaFirePassword
            // 
            resources.ApplyResources(this.txtMediaFirePassword, "txtMediaFirePassword");
            this.txtMediaFirePassword.Name = "txtMediaFirePassword";
            this.txtMediaFirePassword.UseSystemPasswordChar = true;
            this.txtMediaFirePassword.TextChanged += new System.EventHandler(this.txtMediaFirePassword_TextChanged);
            // 
            // txtMediaFireEmail
            // 
            resources.ApplyResources(this.txtMediaFireEmail, "txtMediaFireEmail");
            this.txtMediaFireEmail.Name = "txtMediaFireEmail";
            this.txtMediaFireEmail.TextChanged += new System.EventHandler(this.txtMediaFireUsername_TextChanged);
            // 
            // lblMediaFirePassword
            // 
            resources.ApplyResources(this.lblMediaFirePassword, "lblMediaFirePassword");
            this.lblMediaFirePassword.Name = "lblMediaFirePassword";
            // 
            // lblMediaFireEmail
            // 
            resources.ApplyResources(this.lblMediaFireEmail, "lblMediaFireEmail");
            this.lblMediaFireEmail.Name = "lblMediaFireEmail";
            // 
            // tpPushbullet
            // 
            this.tpPushbullet.BackColor = System.Drawing.SystemColors.Window;
            this.tpPushbullet.Controls.Add(this.lblPushbulletDevices);
            this.tpPushbullet.Controls.Add(this.cboPushbulletDevices);
            this.tpPushbullet.Controls.Add(this.btnPushbulletGetDeviceList);
            this.tpPushbullet.Controls.Add(this.lblPushbulletUserKey);
            this.tpPushbullet.Controls.Add(this.txtPushbulletUserKey);
            resources.ApplyResources(this.tpPushbullet, "tpPushbullet");
            this.tpPushbullet.Name = "tpPushbullet";
            // 
            // lblPushbulletDevices
            // 
            resources.ApplyResources(this.lblPushbulletDevices, "lblPushbulletDevices");
            this.lblPushbulletDevices.Name = "lblPushbulletDevices";
            // 
            // cboPushbulletDevices
            // 
            this.cboPushbulletDevices.DropDownStyle = System.Windows.Forms.ComboBoxStyle.DropDownList;
            resources.ApplyResources(this.cboPushbulletDevices, "cboPushbulletDevices");
            this.cboPushbulletDevices.FormattingEnabled = true;
            this.cboPushbulletDevices.Name = "cboPushbulletDevices";
            this.cboPushbulletDevices.SelectedIndexChanged += new System.EventHandler(this.cboPushbulletDevices_SelectedIndexChanged);
            // 
            // btnPushbulletGetDeviceList
            // 
            resources.ApplyResources(this.btnPushbulletGetDeviceList, "btnPushbulletGetDeviceList");
            this.btnPushbulletGetDeviceList.Name = "btnPushbulletGetDeviceList";
            this.btnPushbulletGetDeviceList.UseVisualStyleBackColor = true;
            this.btnPushbulletGetDeviceList.Click += new System.EventHandler(this.btnPushbulletGetDeviceList_Click);
            // 
            // lblPushbulletUserKey
            // 
            resources.ApplyResources(this.lblPushbulletUserKey, "lblPushbulletUserKey");
            this.lblPushbulletUserKey.Name = "lblPushbulletUserKey";
            // 
            // txtPushbulletUserKey
            // 
            resources.ApplyResources(this.txtPushbulletUserKey, "txtPushbulletUserKey");
            this.txtPushbulletUserKey.Name = "txtPushbulletUserKey";
            this.txtPushbulletUserKey.UseSystemPasswordChar = true;
            this.txtPushbulletUserKey.TextChanged += new System.EventHandler(this.txtPushbulletUserKey_TextChanged);
            // 
            // tpSendSpace
            // 
            this.tpSendSpace.BackColor = System.Drawing.SystemColors.Window;
            this.tpSendSpace.Controls.Add(this.btnSendSpaceRegister);
            this.tpSendSpace.Controls.Add(this.lblSendSpacePassword);
            this.tpSendSpace.Controls.Add(this.lblSendSpaceUsername);
            this.tpSendSpace.Controls.Add(this.txtSendSpacePassword);
            this.tpSendSpace.Controls.Add(this.txtSendSpaceUserName);
            this.tpSendSpace.Controls.Add(this.atcSendSpaceAccountType);
            resources.ApplyResources(this.tpSendSpace, "tpSendSpace");
            this.tpSendSpace.Name = "tpSendSpace";
            // 
            // btnSendSpaceRegister
            // 
            resources.ApplyResources(this.btnSendSpaceRegister, "btnSendSpaceRegister");
            this.btnSendSpaceRegister.Name = "btnSendSpaceRegister";
            this.btnSendSpaceRegister.UseVisualStyleBackColor = true;
            this.btnSendSpaceRegister.Click += new System.EventHandler(this.btnSendSpaceRegister_Click);
            // 
            // lblSendSpacePassword
            // 
            resources.ApplyResources(this.lblSendSpacePassword, "lblSendSpacePassword");
            this.lblSendSpacePassword.Name = "lblSendSpacePassword";
            // 
            // lblSendSpaceUsername
            // 
            resources.ApplyResources(this.lblSendSpaceUsername, "lblSendSpaceUsername");
            this.lblSendSpaceUsername.Name = "lblSendSpaceUsername";
            // 
            // txtSendSpacePassword
            // 
            resources.ApplyResources(this.txtSendSpacePassword, "txtSendSpacePassword");
            this.txtSendSpacePassword.Name = "txtSendSpacePassword";
            this.txtSendSpacePassword.UseSystemPasswordChar = true;
            this.txtSendSpacePassword.TextChanged += new System.EventHandler(this.txtSendSpacePassword_TextChanged);
            // 
            // txtSendSpaceUserName
            // 
            resources.ApplyResources(this.txtSendSpaceUserName, "txtSendSpaceUserName");
            this.txtSendSpaceUserName.Name = "txtSendSpaceUserName";
            this.txtSendSpaceUserName.TextChanged += new System.EventHandler(this.txtSendSpaceUserName_TextChanged);
            // 
            // atcSendSpaceAccountType
            // 
            resources.ApplyResources(this.atcSendSpaceAccountType, "atcSendSpaceAccountType");
            this.atcSendSpaceAccountType.Name = "atcSendSpaceAccountType";
            this.atcSendSpaceAccountType.SelectedAccountType = ShareX.UploadersLib.AccountType.Anonymous;
            this.atcSendSpaceAccountType.AccountTypeChanged += new ShareX.UploadersLib.AccountTypeControl.AccountTypeChangedEventHandler(this.atcSendSpaceAccountType_AccountTypeChanged);
            // 
            // tpGe_tt
            // 
            this.tpGe_tt.BackColor = System.Drawing.SystemColors.Window;
            this.tpGe_tt.Controls.Add(this.lblGe_ttStatus);
            this.tpGe_tt.Controls.Add(this.lblGe_ttPassword);
            this.tpGe_tt.Controls.Add(this.lblGe_ttEmail);
            this.tpGe_tt.Controls.Add(this.btnGe_ttLogin);
            this.tpGe_tt.Controls.Add(this.txtGe_ttPassword);
            this.tpGe_tt.Controls.Add(this.txtGe_ttEmail);
            resources.ApplyResources(this.tpGe_tt, "tpGe_tt");
            this.tpGe_tt.Name = "tpGe_tt";
            // 
            // lblGe_ttStatus
            // 
            resources.ApplyResources(this.lblGe_ttStatus, "lblGe_ttStatus");
            this.lblGe_ttStatus.Name = "lblGe_ttStatus";
            // 
            // lblGe_ttPassword
            // 
            resources.ApplyResources(this.lblGe_ttPassword, "lblGe_ttPassword");
            this.lblGe_ttPassword.Name = "lblGe_ttPassword";
            // 
            // lblGe_ttEmail
            // 
            resources.ApplyResources(this.lblGe_ttEmail, "lblGe_ttEmail");
            this.lblGe_ttEmail.Name = "lblGe_ttEmail";
            // 
            // btnGe_ttLogin
            // 
            resources.ApplyResources(this.btnGe_ttLogin, "btnGe_ttLogin");
            this.btnGe_ttLogin.Name = "btnGe_ttLogin";
            this.btnGe_ttLogin.UseVisualStyleBackColor = true;
            this.btnGe_ttLogin.Click += new System.EventHandler(this.btnGe_ttLogin_Click);
            // 
            // txtGe_ttPassword
            // 
            resources.ApplyResources(this.txtGe_ttPassword, "txtGe_ttPassword");
            this.txtGe_ttPassword.Name = "txtGe_ttPassword";
            this.txtGe_ttPassword.UseSystemPasswordChar = true;
            // 
            // txtGe_ttEmail
            // 
            resources.ApplyResources(this.txtGe_ttEmail, "txtGe_ttEmail");
            this.txtGe_ttEmail.Name = "txtGe_ttEmail";
            // 
            // tpHostr
            // 
            this.tpHostr.BackColor = System.Drawing.SystemColors.Window;
            this.tpHostr.Controls.Add(this.cbLocalhostrDirectURL);
            this.tpHostr.Controls.Add(this.lblLocalhostrPassword);
            this.tpHostr.Controls.Add(this.lblLocalhostrEmail);
            this.tpHostr.Controls.Add(this.txtLocalhostrPassword);
            this.tpHostr.Controls.Add(this.txtLocalhostrEmail);
            resources.ApplyResources(this.tpHostr, "tpHostr");
            this.tpHostr.Name = "tpHostr";
            // 
            // cbLocalhostrDirectURL
            // 
            resources.ApplyResources(this.cbLocalhostrDirectURL, "cbLocalhostrDirectURL");
            this.cbLocalhostrDirectURL.Name = "cbLocalhostrDirectURL";
            this.cbLocalhostrDirectURL.UseVisualStyleBackColor = true;
            this.cbLocalhostrDirectURL.CheckedChanged += new System.EventHandler(this.cbLocalhostrDirectURL_CheckedChanged);
            // 
            // lblLocalhostrPassword
            // 
            resources.ApplyResources(this.lblLocalhostrPassword, "lblLocalhostrPassword");
            this.lblLocalhostrPassword.Name = "lblLocalhostrPassword";
            // 
            // lblLocalhostrEmail
            // 
            resources.ApplyResources(this.lblLocalhostrEmail, "lblLocalhostrEmail");
            this.lblLocalhostrEmail.Name = "lblLocalhostrEmail";
            // 
            // txtLocalhostrPassword
            // 
            resources.ApplyResources(this.txtLocalhostrPassword, "txtLocalhostrPassword");
            this.txtLocalhostrPassword.Name = "txtLocalhostrPassword";
            this.txtLocalhostrPassword.UseSystemPasswordChar = true;
            this.txtLocalhostrPassword.TextChanged += new System.EventHandler(this.txtLocalhostrPassword_TextChanged);
            // 
            // txtLocalhostrEmail
            // 
            resources.ApplyResources(this.txtLocalhostrEmail, "txtLocalhostrEmail");
            this.txtLocalhostrEmail.Name = "txtLocalhostrEmail";
            this.txtLocalhostrEmail.TextChanged += new System.EventHandler(this.txtLocalhostrEmail_TextChanged);
            // 
            // tpJira
            // 
            this.tpJira.BackColor = System.Drawing.SystemColors.Window;
            this.tpJira.Controls.Add(this.txtJiraIssuePrefix);
            this.tpJira.Controls.Add(this.lblJiraIssuePrefix);
            this.tpJira.Controls.Add(this.gbJiraServer);
            this.tpJira.Controls.Add(this.oAuthJira);
            resources.ApplyResources(this.tpJira, "tpJira");
            this.tpJira.Name = "tpJira";
            // 
            // txtJiraIssuePrefix
            // 
            resources.ApplyResources(this.txtJiraIssuePrefix, "txtJiraIssuePrefix");
            this.txtJiraIssuePrefix.Name = "txtJiraIssuePrefix";
            this.txtJiraIssuePrefix.TextChanged += new System.EventHandler(this.txtJiraIssuePrefix_TextChanged);
            // 
            // lblJiraIssuePrefix
            // 
            resources.ApplyResources(this.lblJiraIssuePrefix, "lblJiraIssuePrefix");
            this.lblJiraIssuePrefix.Name = "lblJiraIssuePrefix";
            // 
            // gbJiraServer
            // 
            this.gbJiraServer.Controls.Add(this.txtJiraConfigHelp);
            this.gbJiraServer.Controls.Add(this.txtJiraHost);
            this.gbJiraServer.Controls.Add(this.lblJiraHost);
            resources.ApplyResources(this.gbJiraServer, "gbJiraServer");
            this.gbJiraServer.Name = "gbJiraServer";
            this.gbJiraServer.TabStop = false;
            // 
            // txtJiraConfigHelp
            // 
            this.txtJiraConfigHelp.BackColor = System.Drawing.SystemColors.Window;
            resources.ApplyResources(this.txtJiraConfigHelp, "txtJiraConfigHelp");
            this.txtJiraConfigHelp.Name = "txtJiraConfigHelp";
            this.txtJiraConfigHelp.ReadOnly = true;
            // 
            // txtJiraHost
            // 
            resources.ApplyResources(this.txtJiraHost, "txtJiraHost");
            this.txtJiraHost.Name = "txtJiraHost";
            this.txtJiraHost.TextChanged += new System.EventHandler(this.txtJiraHost_TextChanged);
            // 
            // lblJiraHost
            // 
            resources.ApplyResources(this.lblJiraHost, "lblJiraHost");
            this.lblJiraHost.Name = "lblJiraHost";
            // 
            // oAuthJira
            // 
            resources.ApplyResources(this.oAuthJira, "oAuthJira");
            this.oAuthJira.Name = "oAuthJira";
            this.oAuthJira.OpenButtonClicked += new ShareX.UploadersLib.OAuthControl.OpenButtonClickedEventHandler(this.oAuthJira_OpenButtonClicked);
            this.oAuthJira.CompleteButtonClicked += new ShareX.UploadersLib.OAuthControl.CompleteButtonClickedEventHandler(this.oAuthJira_CompleteButtonClicked);
            this.oAuthJira.ClearButtonClicked += new ShareX.UploadersLib.OAuthControl.ClearButtonclickedEventHandler(this.oAuthJira_ClearButtonClicked);
            this.oAuthJira.RefreshButtonClicked += new ShareX.UploadersLib.OAuthControl.RefreshButtonClickedEventHandler(this.oAuthJira_RefreshButtonClicked);
            // 
            // tpLambda
            // 
            this.tpLambda.BackColor = System.Drawing.SystemColors.Window;
            this.tpLambda.Controls.Add(this.lblLambdaInfo);
            this.tpLambda.Controls.Add(this.lblLambdaApiKey);
            this.tpLambda.Controls.Add(this.txtLambdaApiKey);
            this.tpLambda.Controls.Add(this.lblLambdaUploadURL);
            this.tpLambda.Controls.Add(this.cbLambdaUploadURL);
            resources.ApplyResources(this.tpLambda, "tpLambda");
            this.tpLambda.Name = "tpLambda";
            // 
            // lblLambdaInfo
            // 
            resources.ApplyResources(this.lblLambdaInfo, "lblLambdaInfo");
            this.lblLambdaInfo.Name = "lblLambdaInfo";
            this.lblLambdaInfo.Click += new System.EventHandler(this.lambdaInfoLabel_Click);
            // 
            // lblLambdaApiKey
            // 
            resources.ApplyResources(this.lblLambdaApiKey, "lblLambdaApiKey");
            this.lblLambdaApiKey.Name = "lblLambdaApiKey";
            // 
            // txtLambdaApiKey
            // 
            resources.ApplyResources(this.txtLambdaApiKey, "txtLambdaApiKey");
            this.txtLambdaApiKey.Name = "txtLambdaApiKey";
            this.txtLambdaApiKey.UseSystemPasswordChar = true;
            this.txtLambdaApiKey.TextChanged += new System.EventHandler(this.txtLambdaApiKey_TextChanged);
            // 
            // lblLambdaUploadURL
            // 
            resources.ApplyResources(this.lblLambdaUploadURL, "lblLambdaUploadURL");
            this.lblLambdaUploadURL.Name = "lblLambdaUploadURL";
            // 
            // cbLambdaUploadURL
            // 
            this.cbLambdaUploadURL.DropDownStyle = System.Windows.Forms.ComboBoxStyle.DropDownList;
            this.cbLambdaUploadURL.FormattingEnabled = true;
            resources.ApplyResources(this.cbLambdaUploadURL, "cbLambdaUploadURL");
            this.cbLambdaUploadURL.Name = "cbLambdaUploadURL";
            this.cbLambdaUploadURL.SelectedIndexChanged += new System.EventHandler(this.cbLambdaUploadURL_SelectedIndexChanged);
            // 
            // tpPomf
            // 
            this.tpPomf.BackColor = System.Drawing.SystemColors.Window;
            this.tpPomf.Controls.Add(this.btnPomfTest);
            this.tpPomf.Controls.Add(this.txtPomfResultURL);
            this.tpPomf.Controls.Add(this.txtPomfUploadURL);
            this.tpPomf.Controls.Add(this.lblPomfResultURL);
            this.tpPomf.Controls.Add(this.lblPomfUploadURL);
            this.tpPomf.Controls.Add(this.lblPomfUploaders);
            this.tpPomf.Controls.Add(this.cbPomfUploaders);
            resources.ApplyResources(this.tpPomf, "tpPomf");
            this.tpPomf.Name = "tpPomf";
            // 
            // btnPomfTest
            // 
            resources.ApplyResources(this.btnPomfTest, "btnPomfTest");
            this.btnPomfTest.Name = "btnPomfTest";
            this.btnPomfTest.UseVisualStyleBackColor = true;
            this.btnPomfTest.Click += new System.EventHandler(this.btnPomfTest_Click);
            // 
            // txtPomfResultURL
            // 
            resources.ApplyResources(this.txtPomfResultURL, "txtPomfResultURL");
            this.txtPomfResultURL.Name = "txtPomfResultURL";
            this.txtPomfResultURL.TextChanged += new System.EventHandler(this.txtPomfResultURL_TextChanged);
            // 
            // txtPomfUploadURL
            // 
            resources.ApplyResources(this.txtPomfUploadURL, "txtPomfUploadURL");
            this.txtPomfUploadURL.Name = "txtPomfUploadURL";
            this.txtPomfUploadURL.TextChanged += new System.EventHandler(this.txtPomfUploadURL_TextChanged);
            // 
            // lblPomfResultURL
            // 
            resources.ApplyResources(this.lblPomfResultURL, "lblPomfResultURL");
            this.lblPomfResultURL.Name = "lblPomfResultURL";
            // 
            // lblPomfUploadURL
            // 
            resources.ApplyResources(this.lblPomfUploadURL, "lblPomfUploadURL");
            this.lblPomfUploadURL.Name = "lblPomfUploadURL";
            // 
            // lblPomfUploaders
            // 
            resources.ApplyResources(this.lblPomfUploaders, "lblPomfUploaders");
            this.lblPomfUploaders.Name = "lblPomfUploaders";
            // 
            // cbPomfUploaders
            // 
            this.cbPomfUploaders.DropDownStyle = System.Windows.Forms.ComboBoxStyle.DropDownList;
            this.cbPomfUploaders.FormattingEnabled = true;
            resources.ApplyResources(this.cbPomfUploaders, "cbPomfUploaders");
            this.cbPomfUploaders.Name = "cbPomfUploaders";
            this.cbPomfUploaders.SelectedIndexChanged += new System.EventHandler(this.cbPomfUploaders_SelectedIndexChanged);
            // 
            // tpSeafile
            // 
            this.tpSeafile.BackColor = System.Drawing.SystemColors.Window;
            this.tpSeafile.Controls.Add(this.cbSeafileAPIURL);
            this.tpSeafile.Controls.Add(this.grpSeafileShareSettings);
            this.tpSeafile.Controls.Add(this.btnSeafileLibraryPasswordValidate);
            this.tpSeafile.Controls.Add(this.txtSeafileLibraryPassword);
            this.tpSeafile.Controls.Add(this.lblSeafileLibraryPassword);
            this.tpSeafile.Controls.Add(this.lvSeafileLibraries);
            this.tpSeafile.Controls.Add(this.btnSeafilePathValidate);
            this.tpSeafile.Controls.Add(this.txtSeafileDirectoryPath);
            this.tpSeafile.Controls.Add(this.lblSeafileWritePermNotif);
            this.tpSeafile.Controls.Add(this.lblSeafilePath);
            this.tpSeafile.Controls.Add(this.txtSeafileUploadLocationRefresh);
            this.tpSeafile.Controls.Add(this.lblSeafileSelectLibrary);
            this.tpSeafile.Controls.Add(this.grpSeafileAccInfo);
            this.tpSeafile.Controls.Add(this.btnSeafileCheckAuthToken);
            this.tpSeafile.Controls.Add(this.btnSeafileCheckAPIURL);
            this.tpSeafile.Controls.Add(this.grpSeafileObtainAuthToken);
            this.tpSeafile.Controls.Add(this.cbSeafileIgnoreInvalidCert);
            this.tpSeafile.Controls.Add(this.cbSeafileCreateShareableURL);
            this.tpSeafile.Controls.Add(this.txtSeafileAuthToken);
            this.tpSeafile.Controls.Add(this.lblSeafileAuthToken);
            this.tpSeafile.Controls.Add(this.lblSeafileAPIURL);
            resources.ApplyResources(this.tpSeafile, "tpSeafile");
            this.tpSeafile.Name = "tpSeafile";
            // 
            // cbSeafileAPIURL
            // 
            this.cbSeafileAPIURL.FormattingEnabled = true;
            this.cbSeafileAPIURL.Items.AddRange(new object[] {
            resources.GetString("cbSeafileAPIURL.Items"),
            resources.GetString("cbSeafileAPIURL.Items1")});
            resources.ApplyResources(this.cbSeafileAPIURL, "cbSeafileAPIURL");
            this.cbSeafileAPIURL.Name = "cbSeafileAPIURL";
            this.cbSeafileAPIURL.TextChanged += new System.EventHandler(this.cbSeafileAPIURL_TextChanged);
            // 
            // grpSeafileShareSettings
            // 
            this.grpSeafileShareSettings.Controls.Add(this.txtSeafileSharePassword);
            this.grpSeafileShareSettings.Controls.Add(this.lblSeafileSharePassword);
            this.grpSeafileShareSettings.Controls.Add(this.nudSeafileExpireDays);
            this.grpSeafileShareSettings.Controls.Add(this.lblSeafileDaysToExpire);
            resources.ApplyResources(this.grpSeafileShareSettings, "grpSeafileShareSettings");
            this.grpSeafileShareSettings.Name = "grpSeafileShareSettings";
            this.grpSeafileShareSettings.TabStop = false;
            // 
            // txtSeafileSharePassword
            // 
            resources.ApplyResources(this.txtSeafileSharePassword, "txtSeafileSharePassword");
            this.txtSeafileSharePassword.Name = "txtSeafileSharePassword";
            this.txtSeafileSharePassword.UseSystemPasswordChar = true;
            this.txtSeafileSharePassword.TextChanged += new System.EventHandler(this.txtSeafileSharePassword_TextChanged);
            // 
            // lblSeafileSharePassword
            // 
            resources.ApplyResources(this.lblSeafileSharePassword, "lblSeafileSharePassword");
            this.lblSeafileSharePassword.Name = "lblSeafileSharePassword";
            // 
            // nudSeafileExpireDays
            // 
            resources.ApplyResources(this.nudSeafileExpireDays, "nudSeafileExpireDays");
            this.nudSeafileExpireDays.Maximum = new decimal(new int[] {
            900,
            0,
            0,
            0});
            this.nudSeafileExpireDays.Name = "nudSeafileExpireDays";
            this.nudSeafileExpireDays.Value = new decimal(new int[] {
            7,
            0,
            0,
            0});
            this.nudSeafileExpireDays.ValueChanged += new System.EventHandler(this.nudSeafileExpireDays_ValueChanged);
            // 
            // lblSeafileDaysToExpire
            // 
            resources.ApplyResources(this.lblSeafileDaysToExpire, "lblSeafileDaysToExpire");
            this.lblSeafileDaysToExpire.Name = "lblSeafileDaysToExpire";
            // 
            // btnSeafileLibraryPasswordValidate
            // 
            resources.ApplyResources(this.btnSeafileLibraryPasswordValidate, "btnSeafileLibraryPasswordValidate");
            this.btnSeafileLibraryPasswordValidate.Name = "btnSeafileLibraryPasswordValidate";
            this.btnSeafileLibraryPasswordValidate.UseVisualStyleBackColor = true;
            this.btnSeafileLibraryPasswordValidate.Click += new System.EventHandler(this.btnSeafileLibraryPasswordValidate_Click);
            // 
            // txtSeafileLibraryPassword
            // 
            resources.ApplyResources(this.txtSeafileLibraryPassword, "txtSeafileLibraryPassword");
            this.txtSeafileLibraryPassword.Name = "txtSeafileLibraryPassword";
            this.txtSeafileLibraryPassword.UseSystemPasswordChar = true;
            this.txtSeafileLibraryPassword.TextChanged += new System.EventHandler(this.txtSeafileLibraryPassword_TextChanged);
            // 
            // lblSeafileLibraryPassword
            // 
            resources.ApplyResources(this.lblSeafileLibraryPassword, "lblSeafileLibraryPassword");
            this.lblSeafileLibraryPassword.Name = "lblSeafileLibraryPassword";
            // 
            // lvSeafileLibraries
            // 
            this.lvSeafileLibraries.AllowColumnSort = true;
            this.lvSeafileLibraries.AutoFillColumn = true;
            this.lvSeafileLibraries.Columns.AddRange(new System.Windows.Forms.ColumnHeader[] {
            this.colSeafileLibraryName,
            this.colSeafileLibrarySize,
            this.colSeafileLibraryEncrypted});
            this.lvSeafileLibraries.DisableDeselect = true;
            this.lvSeafileLibraries.FullRowSelect = true;
            this.lvSeafileLibraries.HideSelection = false;
            resources.ApplyResources(this.lvSeafileLibraries, "lvSeafileLibraries");
            this.lvSeafileLibraries.Name = "lvSeafileLibraries";
            this.lvSeafileLibraries.UseCompatibleStateImageBehavior = false;
            this.lvSeafileLibraries.View = System.Windows.Forms.View.Details;
            this.lvSeafileLibraries.SelectedIndexChanged += new System.EventHandler(this.lvSeafileLibraries_SelectedIndexChanged);
            // 
            // colSeafileLibraryName
            // 
            resources.ApplyResources(this.colSeafileLibraryName, "colSeafileLibraryName");
            // 
            // colSeafileLibrarySize
            // 
            resources.ApplyResources(this.colSeafileLibrarySize, "colSeafileLibrarySize");
            // 
            // colSeafileLibraryEncrypted
            // 
            resources.ApplyResources(this.colSeafileLibraryEncrypted, "colSeafileLibraryEncrypted");
            // 
            // btnSeafilePathValidate
            // 
            resources.ApplyResources(this.btnSeafilePathValidate, "btnSeafilePathValidate");
            this.btnSeafilePathValidate.Name = "btnSeafilePathValidate";
            this.btnSeafilePathValidate.UseVisualStyleBackColor = true;
            this.btnSeafilePathValidate.Click += new System.EventHandler(this.btnSeafilePathValidate_Click);
            // 
            // txtSeafileDirectoryPath
            // 
            resources.ApplyResources(this.txtSeafileDirectoryPath, "txtSeafileDirectoryPath");
            this.txtSeafileDirectoryPath.Name = "txtSeafileDirectoryPath";
            this.txtSeafileDirectoryPath.TextChanged += new System.EventHandler(this.txtSeafileDirectoryPath_TextChanged);
            // 
            // lblSeafileWritePermNotif
            // 
            resources.ApplyResources(this.lblSeafileWritePermNotif, "lblSeafileWritePermNotif");
            this.lblSeafileWritePermNotif.Name = "lblSeafileWritePermNotif";
            // 
            // lblSeafilePath
            // 
            resources.ApplyResources(this.lblSeafilePath, "lblSeafilePath");
            this.lblSeafilePath.Name = "lblSeafilePath";
            // 
            // txtSeafileUploadLocationRefresh
            // 
            resources.ApplyResources(this.txtSeafileUploadLocationRefresh, "txtSeafileUploadLocationRefresh");
            this.txtSeafileUploadLocationRefresh.Name = "txtSeafileUploadLocationRefresh";
            this.txtSeafileUploadLocationRefresh.UseVisualStyleBackColor = true;
            this.txtSeafileUploadLocationRefresh.Click += new System.EventHandler(this.txtSeafileUploadLocationRefresh_Click);
            // 
            // lblSeafileSelectLibrary
            // 
            resources.ApplyResources(this.lblSeafileSelectLibrary, "lblSeafileSelectLibrary");
            this.lblSeafileSelectLibrary.Name = "lblSeafileSelectLibrary";
            // 
            // grpSeafileAccInfo
            // 
            this.grpSeafileAccInfo.Controls.Add(this.btnRefreshSeafileAccInfo);
            this.grpSeafileAccInfo.Controls.Add(this.txtSeafileAccInfoUsage);
            this.grpSeafileAccInfo.Controls.Add(this.txtSeafileAccInfoEmail);
            this.grpSeafileAccInfo.Controls.Add(this.lblSeafileAccInfoEmail);
            this.grpSeafileAccInfo.Controls.Add(this.lblSeafileAccInfoUsage);
            resources.ApplyResources(this.grpSeafileAccInfo, "grpSeafileAccInfo");
            this.grpSeafileAccInfo.Name = "grpSeafileAccInfo";
            this.grpSeafileAccInfo.TabStop = false;
            // 
            // btnRefreshSeafileAccInfo
            // 
            resources.ApplyResources(this.btnRefreshSeafileAccInfo, "btnRefreshSeafileAccInfo");
            this.btnRefreshSeafileAccInfo.Name = "btnRefreshSeafileAccInfo";
            this.btnRefreshSeafileAccInfo.UseVisualStyleBackColor = true;
            this.btnRefreshSeafileAccInfo.Click += new System.EventHandler(this.btnRefreshSeafileAccInfo_Click);
            // 
            // txtSeafileAccInfoUsage
            // 
            resources.ApplyResources(this.txtSeafileAccInfoUsage, "txtSeafileAccInfoUsage");
            this.txtSeafileAccInfoUsage.Name = "txtSeafileAccInfoUsage";
            this.txtSeafileAccInfoUsage.ReadOnly = true;
            // 
            // txtSeafileAccInfoEmail
            // 
            resources.ApplyResources(this.txtSeafileAccInfoEmail, "txtSeafileAccInfoEmail");
            this.txtSeafileAccInfoEmail.Name = "txtSeafileAccInfoEmail";
            this.txtSeafileAccInfoEmail.ReadOnly = true;
            // 
            // lblSeafileAccInfoEmail
            // 
            resources.ApplyResources(this.lblSeafileAccInfoEmail, "lblSeafileAccInfoEmail");
            this.lblSeafileAccInfoEmail.Name = "lblSeafileAccInfoEmail";
            // 
            // lblSeafileAccInfoUsage
            // 
            resources.ApplyResources(this.lblSeafileAccInfoUsage, "lblSeafileAccInfoUsage");
            this.lblSeafileAccInfoUsage.Name = "lblSeafileAccInfoUsage";
            // 
            // btnSeafileCheckAuthToken
            // 
            resources.ApplyResources(this.btnSeafileCheckAuthToken, "btnSeafileCheckAuthToken");
            this.btnSeafileCheckAuthToken.Name = "btnSeafileCheckAuthToken";
            this.btnSeafileCheckAuthToken.UseVisualStyleBackColor = true;
            this.btnSeafileCheckAuthToken.Click += new System.EventHandler(this.btnSeafileCheckAuthToken_Click);
            // 
            // btnSeafileCheckAPIURL
            // 
            resources.ApplyResources(this.btnSeafileCheckAPIURL, "btnSeafileCheckAPIURL");
            this.btnSeafileCheckAPIURL.Name = "btnSeafileCheckAPIURL";
            this.btnSeafileCheckAPIURL.UseVisualStyleBackColor = true;
            this.btnSeafileCheckAPIURL.Click += new System.EventHandler(this.btnSeafileCheckAPIURL_Click);
            // 
            // grpSeafileObtainAuthToken
            // 
            this.grpSeafileObtainAuthToken.Controls.Add(this.btnSeafileGetAuthToken);
            this.grpSeafileObtainAuthToken.Controls.Add(this.txtSeafilePassword);
            this.grpSeafileObtainAuthToken.Controls.Add(this.txtSeafileUsername);
            this.grpSeafileObtainAuthToken.Controls.Add(this.lblSeafileUsername);
            this.grpSeafileObtainAuthToken.Controls.Add(this.lblSeafilePassword);
            resources.ApplyResources(this.grpSeafileObtainAuthToken, "grpSeafileObtainAuthToken");
            this.grpSeafileObtainAuthToken.Name = "grpSeafileObtainAuthToken";
            this.grpSeafileObtainAuthToken.TabStop = false;
            // 
            // btnSeafileGetAuthToken
            // 
            resources.ApplyResources(this.btnSeafileGetAuthToken, "btnSeafileGetAuthToken");
            this.btnSeafileGetAuthToken.Name = "btnSeafileGetAuthToken";
            this.btnSeafileGetAuthToken.UseVisualStyleBackColor = true;
            this.btnSeafileGetAuthToken.Click += new System.EventHandler(this.btnSeafileGetAuthToken_Click);
            // 
            // txtSeafilePassword
            // 
            resources.ApplyResources(this.txtSeafilePassword, "txtSeafilePassword");
            this.txtSeafilePassword.Name = "txtSeafilePassword";
            this.txtSeafilePassword.UseSystemPasswordChar = true;
            this.txtSeafilePassword.KeyUp += new System.Windows.Forms.KeyEventHandler(this.txtSeafilePassword_KeyUp);
            // 
            // txtSeafileUsername
            // 
            resources.ApplyResources(this.txtSeafileUsername, "txtSeafileUsername");
            this.txtSeafileUsername.Name = "txtSeafileUsername";
            // 
            // lblSeafileUsername
            // 
            resources.ApplyResources(this.lblSeafileUsername, "lblSeafileUsername");
            this.lblSeafileUsername.Name = "lblSeafileUsername";
            // 
            // lblSeafilePassword
            // 
            resources.ApplyResources(this.lblSeafilePassword, "lblSeafilePassword");
            this.lblSeafilePassword.Name = "lblSeafilePassword";
            // 
            // cbSeafileIgnoreInvalidCert
            // 
            resources.ApplyResources(this.cbSeafileIgnoreInvalidCert, "cbSeafileIgnoreInvalidCert");
            this.cbSeafileIgnoreInvalidCert.Name = "cbSeafileIgnoreInvalidCert";
            this.cbSeafileIgnoreInvalidCert.UseVisualStyleBackColor = true;
            this.cbSeafileIgnoreInvalidCert.CheckedChanged += new System.EventHandler(this.cbSeafileIgnoreInvalidCert_CheckedChanged);
            // 
            // cbSeafileCreateShareableURL
            // 
            resources.ApplyResources(this.cbSeafileCreateShareableURL, "cbSeafileCreateShareableURL");
            this.cbSeafileCreateShareableURL.Name = "cbSeafileCreateShareableURL";
            this.cbSeafileCreateShareableURL.UseVisualStyleBackColor = true;
            this.cbSeafileCreateShareableURL.CheckedChanged += new System.EventHandler(this.cbSeafileCreateShareableURL_CheckedChanged);
            // 
            // txtSeafileAuthToken
            // 
            resources.ApplyResources(this.txtSeafileAuthToken, "txtSeafileAuthToken");
            this.txtSeafileAuthToken.Name = "txtSeafileAuthToken";
            this.txtSeafileAuthToken.TextChanged += new System.EventHandler(this.txtSeafileAuthToken_TextChanged);
            // 
            // lblSeafileAuthToken
            // 
            resources.ApplyResources(this.lblSeafileAuthToken, "lblSeafileAuthToken");
            this.lblSeafileAuthToken.Name = "lblSeafileAuthToken";
            // 
            // lblSeafileAPIURL
            // 
            resources.ApplyResources(this.lblSeafileAPIURL, "lblSeafileAPIURL");
            this.lblSeafileAPIURL.Name = "lblSeafileAPIURL";
            // 
            // tpStreamable
            // 
            this.tpStreamable.BackColor = System.Drawing.SystemColors.Window;
            this.tpStreamable.Controls.Add(this.cbStreamableUseDirectURL);
            this.tpStreamable.Controls.Add(this.txtStreamablePassword);
            this.tpStreamable.Controls.Add(this.txtStreamableUsername);
            this.tpStreamable.Controls.Add(this.lblStreamableUsername);
            this.tpStreamable.Controls.Add(this.lblStreamablePassword);
            this.tpStreamable.Controls.Add(this.cbStreamableAnonymous);
            resources.ApplyResources(this.tpStreamable, "tpStreamable");
            this.tpStreamable.Name = "tpStreamable";
            // 
            // cbStreamableUseDirectURL
            // 
            resources.ApplyResources(this.cbStreamableUseDirectURL, "cbStreamableUseDirectURL");
            this.cbStreamableUseDirectURL.Name = "cbStreamableUseDirectURL";
            this.cbStreamableUseDirectURL.UseVisualStyleBackColor = true;
            this.cbStreamableUseDirectURL.CheckedChanged += new System.EventHandler(this.cbStreamableUseDirectURL_CheckedChanged);
            // 
            // txtStreamablePassword
            // 
            resources.ApplyResources(this.txtStreamablePassword, "txtStreamablePassword");
            this.txtStreamablePassword.Name = "txtStreamablePassword";
            this.txtStreamablePassword.UseSystemPasswordChar = true;
            this.txtStreamablePassword.TextChanged += new System.EventHandler(this.txtStreamablePassword_TextChanged);
            // 
            // txtStreamableUsername
            // 
            resources.ApplyResources(this.txtStreamableUsername, "txtStreamableUsername");
            this.txtStreamableUsername.Name = "txtStreamableUsername";
            this.txtStreamableUsername.TextChanged += new System.EventHandler(this.txtStreamableUsername_TextChanged);
            // 
            // lblStreamableUsername
            // 
            resources.ApplyResources(this.lblStreamableUsername, "lblStreamableUsername");
            this.lblStreamableUsername.Name = "lblStreamableUsername";
            // 
            // lblStreamablePassword
            // 
            resources.ApplyResources(this.lblStreamablePassword, "lblStreamablePassword");
            this.lblStreamablePassword.Name = "lblStreamablePassword";
            // 
            // cbStreamableAnonymous
            // 
            resources.ApplyResources(this.cbStreamableAnonymous, "cbStreamableAnonymous");
            this.cbStreamableAnonymous.Name = "cbStreamableAnonymous";
            this.cbStreamableAnonymous.UseVisualStyleBackColor = true;
            this.cbStreamableAnonymous.CheckedChanged += new System.EventHandler(this.cboxStreamableAnonymous_CheckedChanged);
            // 
            // tpSul
            // 
            this.tpSul.BackColor = System.Drawing.SystemColors.Window;
            this.tpSul.Controls.Add(this.btnSulGetAPIKey);
            this.tpSul.Controls.Add(this.txtSulAPIKey);
            this.tpSul.Controls.Add(this.lblSulAPIKey);
            resources.ApplyResources(this.tpSul, "tpSul");
            this.tpSul.Name = "tpSul";
            // 
            // btnSulGetAPIKey
            // 
            resources.ApplyResources(this.btnSulGetAPIKey, "btnSulGetAPIKey");
            this.btnSulGetAPIKey.Name = "btnSulGetAPIKey";
            this.btnSulGetAPIKey.UseVisualStyleBackColor = true;
            this.btnSulGetAPIKey.Click += new System.EventHandler(this.btnSulGetAPIKey_Click);
            // 
            // txtSulAPIKey
            // 
            resources.ApplyResources(this.txtSulAPIKey, "txtSulAPIKey");
            this.txtSulAPIKey.Name = "txtSulAPIKey";
            this.txtSulAPIKey.UseSystemPasswordChar = true;
            this.txtSulAPIKey.TextChanged += new System.EventHandler(this.txtSulAPIKey_TextChanged);
            // 
            // lblSulAPIKey
            // 
            resources.ApplyResources(this.lblSulAPIKey, "lblSulAPIKey");
            this.lblSulAPIKey.Name = "lblSulAPIKey";
            // 
            // tpLithiio
            // 
            this.tpLithiio.BackColor = System.Drawing.SystemColors.Window;
            this.tpLithiio.Controls.Add(this.btnLithiioFetchAPIKey);
            this.tpLithiio.Controls.Add(this.txtLithiioPassword);
            this.tpLithiio.Controls.Add(this.txtLithiioEmail);
            this.tpLithiio.Controls.Add(this.lblLithiioPassword);
            this.tpLithiio.Controls.Add(this.lblLithiioEmail);
            this.tpLithiio.Controls.Add(this.btnLithiioGetAPIKey);
            this.tpLithiio.Controls.Add(this.lblLithiioApiKey);
            this.tpLithiio.Controls.Add(this.txtLithiioApiKey);
            resources.ApplyResources(this.tpLithiio, "tpLithiio");
            this.tpLithiio.Name = "tpLithiio";
            // 
            // btnLithiioFetchAPIKey
            // 
            resources.ApplyResources(this.btnLithiioFetchAPIKey, "btnLithiioFetchAPIKey");
            this.btnLithiioFetchAPIKey.Name = "btnLithiioFetchAPIKey";
            this.btnLithiioFetchAPIKey.UseVisualStyleBackColor = true;
            this.btnLithiioFetchAPIKey.Click += new System.EventHandler(this.btnLithiioLogin_Click);
            // 
            // txtLithiioPassword
            // 
            resources.ApplyResources(this.txtLithiioPassword, "txtLithiioPassword");
            this.txtLithiioPassword.Name = "txtLithiioPassword";
            this.txtLithiioPassword.UseSystemPasswordChar = true;
            // 
            // txtLithiioEmail
            // 
            resources.ApplyResources(this.txtLithiioEmail, "txtLithiioEmail");
            this.txtLithiioEmail.Name = "txtLithiioEmail";
            // 
            // lblLithiioPassword
            // 
            resources.ApplyResources(this.lblLithiioPassword, "lblLithiioPassword");
            this.lblLithiioPassword.Name = "lblLithiioPassword";
            // 
            // lblLithiioEmail
            // 
            resources.ApplyResources(this.lblLithiioEmail, "lblLithiioEmail");
            this.lblLithiioEmail.Name = "lblLithiioEmail";
            // 
            // btnLithiioGetAPIKey
            // 
            resources.ApplyResources(this.btnLithiioGetAPIKey, "btnLithiioGetAPIKey");
            this.btnLithiioGetAPIKey.Name = "btnLithiioGetAPIKey";
            this.btnLithiioGetAPIKey.UseVisualStyleBackColor = true;
            this.btnLithiioGetAPIKey.Click += new System.EventHandler(this.btnLithiioGetAPIKey_Click);
            // 
            // lblLithiioApiKey
            // 
            resources.ApplyResources(this.lblLithiioApiKey, "lblLithiioApiKey");
            this.lblLithiioApiKey.Name = "lblLithiioApiKey";
            // 
            // txtLithiioApiKey
            // 
            resources.ApplyResources(this.txtLithiioApiKey, "txtLithiioApiKey");
            this.txtLithiioApiKey.Name = "txtLithiioApiKey";
            this.txtLithiioApiKey.UseSystemPasswordChar = true;
            this.txtLithiioApiKey.TextChanged += new System.EventHandler(this.txtLithiioApiKey_TextChanged);
            // 
            // tpPlik
            // 
            this.tpPlik.BackColor = System.Drawing.SystemColors.Window;
            this.tpPlik.Controls.Add(this.gbPlikSettings);
            this.tpPlik.Controls.Add(this.gbPlikLoginCredentials);
            resources.ApplyResources(this.tpPlik, "tpPlik");
            this.tpPlik.Name = "tpPlik";
            // 
            // gbPlikSettings
            // 
            this.gbPlikSettings.Controls.Add(this.cbPlikOneShot);
            this.gbPlikSettings.Controls.Add(this.txtPlikComment);
            this.gbPlikSettings.Controls.Add(this.cbPlikComment);
            this.gbPlikSettings.Controls.Add(this.cbPlikRemovable);
            resources.ApplyResources(this.gbPlikSettings, "gbPlikSettings");
            this.gbPlikSettings.Name = "gbPlikSettings";
            this.gbPlikSettings.TabStop = false;
            // 
            // cbPlikOneShot
            // 
            resources.ApplyResources(this.cbPlikOneShot, "cbPlikOneShot");
            this.cbPlikOneShot.Name = "cbPlikOneShot";
            this.cbPlikOneShot.UseVisualStyleBackColor = true;
            this.cbPlikOneShot.CheckedChanged += new System.EventHandler(this.cbPlikOneShot_CheckedChanged);
            // 
            // txtPlikComment
            // 
            resources.ApplyResources(this.txtPlikComment, "txtPlikComment");
            this.txtPlikComment.Name = "txtPlikComment";
            this.txtPlikComment.ReadOnly = true;
            this.txtPlikComment.TextChanged += new System.EventHandler(this.txtPlikComment_TextChanged);
            // 
            // cbPlikComment
            // 
            resources.ApplyResources(this.cbPlikComment, "cbPlikComment");
            this.cbPlikComment.Name = "cbPlikComment";
            this.cbPlikComment.UseVisualStyleBackColor = true;
            this.cbPlikComment.CheckedChanged += new System.EventHandler(this.cbPlikComment_CheckedChanged);
            // 
            // cbPlikRemovable
            // 
            resources.ApplyResources(this.cbPlikRemovable, "cbPlikRemovable");
            this.cbPlikRemovable.Name = "cbPlikRemovable";
            this.cbPlikRemovable.UseVisualStyleBackColor = true;
            this.cbPlikRemovable.CheckedChanged += new System.EventHandler(this.cbPlikRemovable_CheckedChanged);
            // 
            // gbPlikLoginCredentials
            // 
            this.gbPlikLoginCredentials.Controls.Add(this.nudPlikTTL);
            this.gbPlikLoginCredentials.Controls.Add(this.cbxPlikTTLUnit);
            this.gbPlikLoginCredentials.Controls.Add(this.lblPlikTTL);
            this.gbPlikLoginCredentials.Controls.Add(this.txtPlikURL);
            this.gbPlikLoginCredentials.Controls.Add(this.lblPlikURL);
            this.gbPlikLoginCredentials.Controls.Add(this.cbPlikIsSecured);
            this.gbPlikLoginCredentials.Controls.Add(this.lblPlikAPIKey);
            this.gbPlikLoginCredentials.Controls.Add(this.txtPlikAPIKey);
            this.gbPlikLoginCredentials.Controls.Add(this.lblPlikPassword);
            this.gbPlikLoginCredentials.Controls.Add(this.lblPlikUsername);
            this.gbPlikLoginCredentials.Controls.Add(this.txtPlikPassword);
            this.gbPlikLoginCredentials.Controls.Add(this.txtPlikLogin);
            resources.ApplyResources(this.gbPlikLoginCredentials, "gbPlikLoginCredentials");
            this.gbPlikLoginCredentials.Name = "gbPlikLoginCredentials";
            this.gbPlikLoginCredentials.TabStop = false;
            // 
            // nudPlikTTL
            // 
            this.nudPlikTTL.DecimalPlaces = 2;
            resources.ApplyResources(this.nudPlikTTL, "nudPlikTTL");
            this.nudPlikTTL.Maximum = new decimal(new int[] {
            1661992960,
            1808227885,
            5,
            0});
            this.nudPlikTTL.Minimum = new decimal(new int[] {
            1,
            0,
            0,
            -2147483648});
            this.nudPlikTTL.Name = "nudPlikTTL";
            this.nudPlikTTL.Value = new decimal(new int[] {
            1,
            0,
            0,
            0});
            this.nudPlikTTL.ValueChanged += new System.EventHandler(this.nudPlikTTL_ValueChanged);
            // 
            // cbxPlikTTLUnit
            // 
            this.cbxPlikTTLUnit.DropDownStyle = System.Windows.Forms.ComboBoxStyle.DropDownList;
            this.cbxPlikTTLUnit.FormattingEnabled = true;
            this.cbxPlikTTLUnit.Items.AddRange(new object[] {
            resources.GetString("cbxPlikTTLUnit.Items"),
            resources.GetString("cbxPlikTTLUnit.Items1"),
            resources.GetString("cbxPlikTTLUnit.Items2"),
            resources.GetString("cbxPlikTTLUnit.Items3")});
            resources.ApplyResources(this.cbxPlikTTLUnit, "cbxPlikTTLUnit");
            this.cbxPlikTTLUnit.Name = "cbxPlikTTLUnit";
            this.cbxPlikTTLUnit.SelectedIndexChanged += new System.EventHandler(this.cbxPlikTTLUnit_SelectedIndexChanged);
            // 
            // lblPlikTTL
            // 
            resources.ApplyResources(this.lblPlikTTL, "lblPlikTTL");
            this.lblPlikTTL.Name = "lblPlikTTL";
            // 
            // txtPlikURL
            // 
            resources.ApplyResources(this.txtPlikURL, "txtPlikURL");
            this.txtPlikURL.Name = "txtPlikURL";
            this.txtPlikURL.TextChanged += new System.EventHandler(this.txtPlikURL_TextChanged);
            // 
            // lblPlikURL
            // 
            resources.ApplyResources(this.lblPlikURL, "lblPlikURL");
            this.lblPlikURL.Name = "lblPlikURL";
            // 
            // cbPlikIsSecured
            // 
            resources.ApplyResources(this.cbPlikIsSecured, "cbPlikIsSecured");
            this.cbPlikIsSecured.Name = "cbPlikIsSecured";
            this.cbPlikIsSecured.UseVisualStyleBackColor = true;
            this.cbPlikIsSecured.CheckedChanged += new System.EventHandler(this.cbPlikIsSecured_CheckedChanged);
            // 
            // lblPlikAPIKey
            // 
            resources.ApplyResources(this.lblPlikAPIKey, "lblPlikAPIKey");
            this.lblPlikAPIKey.Name = "lblPlikAPIKey";
            // 
            // txtPlikAPIKey
            // 
            resources.ApplyResources(this.txtPlikAPIKey, "txtPlikAPIKey");
            this.txtPlikAPIKey.Name = "txtPlikAPIKey";
            this.txtPlikAPIKey.UseSystemPasswordChar = true;
            this.txtPlikAPIKey.TextChanged += new System.EventHandler(this.txtPlikAPIKey_TextChanged);
            // 
            // lblPlikPassword
            // 
            resources.ApplyResources(this.lblPlikPassword, "lblPlikPassword");
            this.lblPlikPassword.Name = "lblPlikPassword";
            // 
            // lblPlikUsername
            // 
            resources.ApplyResources(this.lblPlikUsername, "lblPlikUsername");
            this.lblPlikUsername.Name = "lblPlikUsername";
            // 
            // txtPlikPassword
            // 
            resources.ApplyResources(this.txtPlikPassword, "txtPlikPassword");
            this.txtPlikPassword.Name = "txtPlikPassword";
            this.txtPlikPassword.UseSystemPasswordChar = true;
            this.txtPlikPassword.TextChanged += new System.EventHandler(this.txtPlikPassword_TextChanged);
            // 
            // txtPlikLogin
            // 
            resources.ApplyResources(this.txtPlikLogin, "txtPlikLogin");
            this.txtPlikLogin.Name = "txtPlikLogin";
            this.txtPlikLogin.TextChanged += new System.EventHandler(this.txtPlikLogin_TextChanged);
            // 
            // tpSharedFolder
            // 
            this.tpSharedFolder.BackColor = System.Drawing.SystemColors.Window;
            this.tpSharedFolder.Controls.Add(this.lblSharedFolderFiles);
            this.tpSharedFolder.Controls.Add(this.lblSharedFolderText);
            this.tpSharedFolder.Controls.Add(this.cboSharedFolderFiles);
            this.tpSharedFolder.Controls.Add(this.lblSharedFolderImages);
            this.tpSharedFolder.Controls.Add(this.cboSharedFolderText);
            this.tpSharedFolder.Controls.Add(this.cboSharedFolderImages);
            this.tpSharedFolder.Controls.Add(this.ucLocalhostAccounts);
            resources.ApplyResources(this.tpSharedFolder, "tpSharedFolder");
            this.tpSharedFolder.Name = "tpSharedFolder";
            // 
            // lblSharedFolderFiles
            // 
            resources.ApplyResources(this.lblSharedFolderFiles, "lblSharedFolderFiles");
            this.lblSharedFolderFiles.Name = "lblSharedFolderFiles";
            // 
            // lblSharedFolderText
            // 
            resources.ApplyResources(this.lblSharedFolderText, "lblSharedFolderText");
            this.lblSharedFolderText.Name = "lblSharedFolderText";
            // 
            // cboSharedFolderFiles
            // 
            this.cboSharedFolderFiles.DropDownStyle = System.Windows.Forms.ComboBoxStyle.DropDownList;
            this.cboSharedFolderFiles.FormattingEnabled = true;
            resources.ApplyResources(this.cboSharedFolderFiles, "cboSharedFolderFiles");
            this.cboSharedFolderFiles.Name = "cboSharedFolderFiles";
            this.cboSharedFolderFiles.SelectedIndexChanged += new System.EventHandler(this.cboSharedFolderFiles_SelectedIndexChanged);
            // 
            // lblSharedFolderImages
            // 
            resources.ApplyResources(this.lblSharedFolderImages, "lblSharedFolderImages");
            this.lblSharedFolderImages.Name = "lblSharedFolderImages";
            // 
            // cboSharedFolderText
            // 
            this.cboSharedFolderText.DropDownStyle = System.Windows.Forms.ComboBoxStyle.DropDownList;
            this.cboSharedFolderText.FormattingEnabled = true;
            resources.ApplyResources(this.cboSharedFolderText, "cboSharedFolderText");
            this.cboSharedFolderText.Name = "cboSharedFolderText";
            this.cboSharedFolderText.SelectedIndexChanged += new System.EventHandler(this.cboSharedFolderText_SelectedIndexChanged);
            // 
            // cboSharedFolderImages
            // 
            this.cboSharedFolderImages.DropDownStyle = System.Windows.Forms.ComboBoxStyle.DropDownList;
            this.cboSharedFolderImages.FormattingEnabled = true;
            resources.ApplyResources(this.cboSharedFolderImages, "cboSharedFolderImages");
            this.cboSharedFolderImages.Name = "cboSharedFolderImages";
            this.cboSharedFolderImages.SelectedIndexChanged += new System.EventHandler(this.cboSharedFolderImages_SelectedIndexChanged);
            // 
            // ucLocalhostAccounts
            // 
            resources.ApplyResources(this.ucLocalhostAccounts, "ucLocalhostAccounts");
            this.ucLocalhostAccounts.Name = "ucLocalhostAccounts";
            // 
            // tpEmail
            // 
            this.tpEmail.BackColor = System.Drawing.SystemColors.Window;
            this.tpEmail.Controls.Add(this.txtEmailAutomaticSendTo);
            this.tpEmail.Controls.Add(this.cbEmailAutomaticSend);
            this.tpEmail.Controls.Add(this.lblEmailSmtpServer);
            this.tpEmail.Controls.Add(this.lblEmailPassword);
            this.tpEmail.Controls.Add(this.cbEmailRememberLastTo);
            this.tpEmail.Controls.Add(this.txtEmailFrom);
            this.tpEmail.Controls.Add(this.txtEmailPassword);
            this.tpEmail.Controls.Add(this.txtEmailDefaultBody);
            this.tpEmail.Controls.Add(this.lblEmailFrom);
            this.tpEmail.Controls.Add(this.txtEmailSmtpServer);
            this.tpEmail.Controls.Add(this.lblEmailDefaultSubject);
            this.tpEmail.Controls.Add(this.lblEmailDefaultBody);
            this.tpEmail.Controls.Add(this.nudEmailSmtpPort);
            this.tpEmail.Controls.Add(this.lblEmailSmtpPort);
            this.tpEmail.Controls.Add(this.txtEmailDefaultSubject);
            resources.ApplyResources(this.tpEmail, "tpEmail");
            this.tpEmail.Name = "tpEmail";
            // 
            // txtEmailAutomaticSendTo
            // 
            resources.ApplyResources(this.txtEmailAutomaticSendTo, "txtEmailAutomaticSendTo");
            this.txtEmailAutomaticSendTo.Name = "txtEmailAutomaticSendTo";
            this.txtEmailAutomaticSendTo.TextChanged += new System.EventHandler(this.txtEmailAutomaticSendTo_TextChanged);
            // 
            // cbEmailAutomaticSend
            // 
            resources.ApplyResources(this.cbEmailAutomaticSend, "cbEmailAutomaticSend");
            this.cbEmailAutomaticSend.Name = "cbEmailAutomaticSend";
            this.cbEmailAutomaticSend.UseVisualStyleBackColor = true;
            this.cbEmailAutomaticSend.CheckedChanged += new System.EventHandler(this.cbEmailAutomaticSend_CheckedChanged);
            // 
            // lblEmailSmtpServer
            // 
            resources.ApplyResources(this.lblEmailSmtpServer, "lblEmailSmtpServer");
            this.lblEmailSmtpServer.Name = "lblEmailSmtpServer";
            // 
            // lblEmailPassword
            // 
            resources.ApplyResources(this.lblEmailPassword, "lblEmailPassword");
            this.lblEmailPassword.Name = "lblEmailPassword";
            // 
            // cbEmailRememberLastTo
            // 
            resources.ApplyResources(this.cbEmailRememberLastTo, "cbEmailRememberLastTo");
            this.cbEmailRememberLastTo.Name = "cbEmailRememberLastTo";
            this.cbEmailRememberLastTo.UseVisualStyleBackColor = true;
            this.cbEmailRememberLastTo.CheckedChanged += new System.EventHandler(this.cbRememberLastToEmail_CheckedChanged);
            // 
            // txtEmailFrom
            // 
            resources.ApplyResources(this.txtEmailFrom, "txtEmailFrom");
            this.txtEmailFrom.Name = "txtEmailFrom";
            this.txtEmailFrom.TextChanged += new System.EventHandler(this.txtEmail_TextChanged);
            // 
            // txtEmailPassword
            // 
            resources.ApplyResources(this.txtEmailPassword, "txtEmailPassword");
            this.txtEmailPassword.Name = "txtEmailPassword";
            this.txtEmailPassword.UseSystemPasswordChar = true;
            this.txtEmailPassword.TextChanged += new System.EventHandler(this.txtPassword_TextChanged);
            // 
            // txtEmailDefaultBody
            // 
            resources.ApplyResources(this.txtEmailDefaultBody, "txtEmailDefaultBody");
            this.txtEmailDefaultBody.Name = "txtEmailDefaultBody";
            this.txtEmailDefaultBody.TextChanged += new System.EventHandler(this.txtDefaultBody_TextChanged);
            // 
            // lblEmailFrom
            // 
            resources.ApplyResources(this.lblEmailFrom, "lblEmailFrom");
            this.lblEmailFrom.Name = "lblEmailFrom";
            // 
            // txtEmailSmtpServer
            // 
            resources.ApplyResources(this.txtEmailSmtpServer, "txtEmailSmtpServer");
            this.txtEmailSmtpServer.Name = "txtEmailSmtpServer";
            this.txtEmailSmtpServer.TextChanged += new System.EventHandler(this.txtSmtpServer_TextChanged);
            // 
            // lblEmailDefaultSubject
            // 
            resources.ApplyResources(this.lblEmailDefaultSubject, "lblEmailDefaultSubject");
            this.lblEmailDefaultSubject.Name = "lblEmailDefaultSubject";
            // 
            // lblEmailDefaultBody
            // 
            resources.ApplyResources(this.lblEmailDefaultBody, "lblEmailDefaultBody");
            this.lblEmailDefaultBody.Name = "lblEmailDefaultBody";
            // 
            // nudEmailSmtpPort
            // 
            resources.ApplyResources(this.nudEmailSmtpPort, "nudEmailSmtpPort");
            this.nudEmailSmtpPort.Maximum = new decimal(new int[] {
            65535,
            0,
            0,
            0});
            this.nudEmailSmtpPort.Name = "nudEmailSmtpPort";
            this.nudEmailSmtpPort.Value = new decimal(new int[] {
            65535,
            0,
            0,
            0});
            this.nudEmailSmtpPort.ValueChanged += new System.EventHandler(this.nudSmtpPort_ValueChanged);
            // 
            // lblEmailSmtpPort
            // 
            resources.ApplyResources(this.lblEmailSmtpPort, "lblEmailSmtpPort");
            this.lblEmailSmtpPort.Name = "lblEmailSmtpPort";
            // 
            // txtEmailDefaultSubject
            // 
            resources.ApplyResources(this.txtEmailDefaultSubject, "txtEmailDefaultSubject");
            this.txtEmailDefaultSubject.Name = "txtEmailDefaultSubject";
            this.txtEmailDefaultSubject.TextChanged += new System.EventHandler(this.txtDefaultSubject_TextChanged);
            // 
            // btnCopyShowFiles
            // 
            resources.ApplyResources(this.btnCopyShowFiles, "btnCopyShowFiles");
            this.btnCopyShowFiles.Name = "btnCopyShowFiles";
            // 
            // tpTextUploaders
            // 
            this.tpTextUploaders.BackColor = System.Drawing.SystemColors.Window;
            this.tpTextUploaders.Controls.Add(this.tcTextUploaders);
            resources.ApplyResources(this.tpTextUploaders, "tpTextUploaders");
            this.tpTextUploaders.Name = "tpTextUploaders";
            // 
            // tcTextUploaders
            // 
            this.tcTextUploaders.Controls.Add(this.tpPastebin);
            this.tcTextUploaders.Controls.Add(this.tpPaste_ee);
            this.tcTextUploaders.Controls.Add(this.tpGist);
            this.tcTextUploaders.Controls.Add(this.tpUpaste);
            this.tcTextUploaders.Controls.Add(this.tpHastebin);
            this.tcTextUploaders.Controls.Add(this.tpOneTimeSecret);
            this.tcTextUploaders.Controls.Add(this.tpPastie);
            resources.ApplyResources(this.tcTextUploaders, "tcTextUploaders");
            this.tcTextUploaders.Name = "tcTextUploaders";
            this.tcTextUploaders.SelectedIndex = 0;
            // 
            // tpPastebin
            // 
            this.tpPastebin.BackColor = System.Drawing.SystemColors.Window;
            this.tpPastebin.Controls.Add(this.cbPastebinRaw);
            this.tpPastebin.Controls.Add(this.cbPastebinSyntax);
            this.tpPastebin.Controls.Add(this.btnPastebinRegister);
            this.tpPastebin.Controls.Add(this.lblPastebinSyntax);
            this.tpPastebin.Controls.Add(this.lblPastebinExpiration);
            this.tpPastebin.Controls.Add(this.lblPastebinPrivacy);
            this.tpPastebin.Controls.Add(this.lblPastebinTitle);
            this.tpPastebin.Controls.Add(this.lblPastebinPassword);
            this.tpPastebin.Controls.Add(this.lblPastebinUsername);
            this.tpPastebin.Controls.Add(this.cbPastebinExpiration);
            this.tpPastebin.Controls.Add(this.cbPastebinPrivacy);
            this.tpPastebin.Controls.Add(this.txtPastebinTitle);
            this.tpPastebin.Controls.Add(this.txtPastebinPassword);
            this.tpPastebin.Controls.Add(this.txtPastebinUsername);
            this.tpPastebin.Controls.Add(this.lblPastebinLoginStatus);
            this.tpPastebin.Controls.Add(this.btnPastebinLogin);
            resources.ApplyResources(this.tpPastebin, "tpPastebin");
            this.tpPastebin.Name = "tpPastebin";
            // 
            // cbPastebinRaw
            // 
            resources.ApplyResources(this.cbPastebinRaw, "cbPastebinRaw");
            this.cbPastebinRaw.Name = "cbPastebinRaw";
            this.cbPastebinRaw.UseVisualStyleBackColor = true;
            this.cbPastebinRaw.CheckedChanged += new System.EventHandler(this.cbPastebinRaw_CheckedChanged);
            // 
            // cbPastebinSyntax
            // 
            this.cbPastebinSyntax.DropDownStyle = System.Windows.Forms.ComboBoxStyle.DropDownList;
            this.cbPastebinSyntax.FormattingEnabled = true;
            resources.ApplyResources(this.cbPastebinSyntax, "cbPastebinSyntax");
            this.cbPastebinSyntax.Name = "cbPastebinSyntax";
            this.cbPastebinSyntax.SelectedIndexChanged += new System.EventHandler(this.cbPastebinSyntax_SelectedIndexChanged);
            // 
            // btnPastebinRegister
            // 
            resources.ApplyResources(this.btnPastebinRegister, "btnPastebinRegister");
            this.btnPastebinRegister.Name = "btnPastebinRegister";
            this.btnPastebinRegister.UseVisualStyleBackColor = true;
            this.btnPastebinRegister.Click += new System.EventHandler(this.btnPastebinRegister_Click);
            // 
            // lblPastebinSyntax
            // 
            resources.ApplyResources(this.lblPastebinSyntax, "lblPastebinSyntax");
            this.lblPastebinSyntax.Name = "lblPastebinSyntax";
            // 
            // lblPastebinExpiration
            // 
            resources.ApplyResources(this.lblPastebinExpiration, "lblPastebinExpiration");
            this.lblPastebinExpiration.Name = "lblPastebinExpiration";
            // 
            // lblPastebinPrivacy
            // 
            resources.ApplyResources(this.lblPastebinPrivacy, "lblPastebinPrivacy");
            this.lblPastebinPrivacy.Name = "lblPastebinPrivacy";
            // 
            // lblPastebinTitle
            // 
            resources.ApplyResources(this.lblPastebinTitle, "lblPastebinTitle");
            this.lblPastebinTitle.Name = "lblPastebinTitle";
            // 
            // lblPastebinPassword
            // 
            resources.ApplyResources(this.lblPastebinPassword, "lblPastebinPassword");
            this.lblPastebinPassword.Name = "lblPastebinPassword";
            // 
            // lblPastebinUsername
            // 
            resources.ApplyResources(this.lblPastebinUsername, "lblPastebinUsername");
            this.lblPastebinUsername.Name = "lblPastebinUsername";
            // 
            // cbPastebinExpiration
            // 
            this.cbPastebinExpiration.DropDownStyle = System.Windows.Forms.ComboBoxStyle.DropDownList;
            this.cbPastebinExpiration.FormattingEnabled = true;
            resources.ApplyResources(this.cbPastebinExpiration, "cbPastebinExpiration");
            this.cbPastebinExpiration.Name = "cbPastebinExpiration";
            this.cbPastebinExpiration.SelectedIndexChanged += new System.EventHandler(this.cbPastebinExpiration_SelectedIndexChanged);
            // 
            // cbPastebinPrivacy
            // 
            this.cbPastebinPrivacy.DropDownStyle = System.Windows.Forms.ComboBoxStyle.DropDownList;
            this.cbPastebinPrivacy.FormattingEnabled = true;
            resources.ApplyResources(this.cbPastebinPrivacy, "cbPastebinPrivacy");
            this.cbPastebinPrivacy.Name = "cbPastebinPrivacy";
            this.cbPastebinPrivacy.SelectedIndexChanged += new System.EventHandler(this.cbPastebinPrivacy_SelectedIndexChanged);
            // 
            // txtPastebinTitle
            // 
            resources.ApplyResources(this.txtPastebinTitle, "txtPastebinTitle");
            this.txtPastebinTitle.Name = "txtPastebinTitle";
            this.txtPastebinTitle.TextChanged += new System.EventHandler(this.txtPastebinTitle_TextChanged);
            // 
            // txtPastebinPassword
            // 
            resources.ApplyResources(this.txtPastebinPassword, "txtPastebinPassword");
            this.txtPastebinPassword.Name = "txtPastebinPassword";
            this.txtPastebinPassword.UseSystemPasswordChar = true;
            this.txtPastebinPassword.TextChanged += new System.EventHandler(this.txtPastebinPassword_TextChanged);
            // 
            // txtPastebinUsername
            // 
            resources.ApplyResources(this.txtPastebinUsername, "txtPastebinUsername");
            this.txtPastebinUsername.Name = "txtPastebinUsername";
            this.txtPastebinUsername.TextChanged += new System.EventHandler(this.txtPastebinUsername_TextChanged);
            // 
            // lblPastebinLoginStatus
            // 
            resources.ApplyResources(this.lblPastebinLoginStatus, "lblPastebinLoginStatus");
            this.lblPastebinLoginStatus.Name = "lblPastebinLoginStatus";
            // 
            // btnPastebinLogin
            // 
            resources.ApplyResources(this.btnPastebinLogin, "btnPastebinLogin");
            this.btnPastebinLogin.Name = "btnPastebinLogin";
            this.btnPastebinLogin.UseVisualStyleBackColor = true;
            this.btnPastebinLogin.Click += new System.EventHandler(this.btnPastebinLogin_Click);
            // 
            // tpPaste_ee
            // 
            this.tpPaste_ee.BackColor = System.Drawing.SystemColors.Window;
            this.tpPaste_ee.Controls.Add(this.btnPaste_eeGetUserKey);
            this.tpPaste_ee.Controls.Add(this.lblPaste_eeUserAPIKey);
            this.tpPaste_ee.Controls.Add(this.txtPaste_eeUserAPIKey);
            resources.ApplyResources(this.tpPaste_ee, "tpPaste_ee");
            this.tpPaste_ee.Name = "tpPaste_ee";
            // 
            // btnPaste_eeGetUserKey
            // 
            resources.ApplyResources(this.btnPaste_eeGetUserKey, "btnPaste_eeGetUserKey");
            this.btnPaste_eeGetUserKey.Name = "btnPaste_eeGetUserKey";
            this.btnPaste_eeGetUserKey.UseVisualStyleBackColor = true;
            this.btnPaste_eeGetUserKey.Click += new System.EventHandler(this.btnPaste_eeGetUserKey_Click);
            // 
            // lblPaste_eeUserAPIKey
            // 
            resources.ApplyResources(this.lblPaste_eeUserAPIKey, "lblPaste_eeUserAPIKey");
            this.lblPaste_eeUserAPIKey.Name = "lblPaste_eeUserAPIKey";
            // 
            // txtPaste_eeUserAPIKey
            // 
            resources.ApplyResources(this.txtPaste_eeUserAPIKey, "txtPaste_eeUserAPIKey");
            this.txtPaste_eeUserAPIKey.Name = "txtPaste_eeUserAPIKey";
            this.txtPaste_eeUserAPIKey.UseSystemPasswordChar = true;
            this.txtPaste_eeUserAPIKey.TextChanged += new System.EventHandler(this.txtPaste_eeUserAPIKey_TextChanged);
            // 
            // tpGist
            // 
            this.tpGist.BackColor = System.Drawing.SystemColors.Window;
            this.tpGist.Controls.Add(this.lblGistCustomURLExample);
            this.tpGist.Controls.Add(this.lblGistOAuthInfo);
            this.tpGist.Controls.Add(this.lblGistCustomURL);
            this.tpGist.Controls.Add(this.txtGistCustomURL);
            this.tpGist.Controls.Add(this.cbGistUseRawURL);
            this.tpGist.Controls.Add(this.cbGistPublishPublic);
            this.tpGist.Controls.Add(this.oAuth2Gist);
            this.tpGist.Controls.Add(this.atcGistAccountType);
            resources.ApplyResources(this.tpGist, "tpGist");
            this.tpGist.Name = "tpGist";
            // 
            // lblGistCustomURLExample
            // 
            resources.ApplyResources(this.lblGistCustomURLExample, "lblGistCustomURLExample");
            this.lblGistCustomURLExample.Name = "lblGistCustomURLExample";
            // 
            // lblGistOAuthInfo
            // 
            resources.ApplyResources(this.lblGistOAuthInfo, "lblGistOAuthInfo");
            this.lblGistOAuthInfo.Name = "lblGistOAuthInfo";
            // 
            // lblGistCustomURL
            // 
            resources.ApplyResources(this.lblGistCustomURL, "lblGistCustomURL");
            this.lblGistCustomURL.Name = "lblGistCustomURL";
            // 
            // txtGistCustomURL
            // 
            resources.ApplyResources(this.txtGistCustomURL, "txtGistCustomURL");
            this.txtGistCustomURL.Name = "txtGistCustomURL";
            this.txtGistCustomURL.TextChanged += new System.EventHandler(this.txtGistCustomURL_TextChanged);
            // 
            // cbGistUseRawURL
            // 
            resources.ApplyResources(this.cbGistUseRawURL, "cbGistUseRawURL");
            this.cbGistUseRawURL.Name = "cbGistUseRawURL";
            this.cbGistUseRawURL.UseVisualStyleBackColor = true;
            this.cbGistUseRawURL.CheckedChanged += new System.EventHandler(this.cbGistUseRawURL_CheckedChanged);
            // 
            // cbGistPublishPublic
            // 
            resources.ApplyResources(this.cbGistPublishPublic, "cbGistPublishPublic");
            this.cbGistPublishPublic.Name = "cbGistPublishPublic";
            this.cbGistPublishPublic.UseVisualStyleBackColor = true;
            this.cbGistPublishPublic.CheckedChanged += new System.EventHandler(this.chkGistPublishPublic_CheckedChanged);
            // 
            // oAuth2Gist
            // 
            resources.ApplyResources(this.oAuth2Gist, "oAuth2Gist");
            this.oAuth2Gist.IsRefreshable = false;
            this.oAuth2Gist.Name = "oAuth2Gist";
            this.oAuth2Gist.OpenButtonClicked += new ShareX.UploadersLib.OAuthControl.OpenButtonClickedEventHandler(this.oAuth2Gist_OpenButtonClicked);
            this.oAuth2Gist.CompleteButtonClicked += new ShareX.UploadersLib.OAuthControl.CompleteButtonClickedEventHandler(this.oAuth2Gist_CompleteButtonClicked);
            this.oAuth2Gist.ClearButtonClicked += new ShareX.UploadersLib.OAuthControl.ClearButtonclickedEventHandler(this.oAuth2Gist_ClearButtonClicked);
            // 
            // atcGistAccountType
            // 
            resources.ApplyResources(this.atcGistAccountType, "atcGistAccountType");
            this.atcGistAccountType.Name = "atcGistAccountType";
            this.atcGistAccountType.SelectedAccountType = ShareX.UploadersLib.AccountType.Anonymous;
            this.atcGistAccountType.AccountTypeChanged += new ShareX.UploadersLib.AccountTypeControl.AccountTypeChangedEventHandler(this.atcGistAccountType_AccountTypeChanged);
            // 
            // tpUpaste
            // 
            this.tpUpaste.BackColor = System.Drawing.SystemColors.Window;
            this.tpUpaste.Controls.Add(this.cbUpasteIsPublic);
            this.tpUpaste.Controls.Add(this.lblUpasteUserKey);
            this.tpUpaste.Controls.Add(this.txtUpasteUserKey);
            resources.ApplyResources(this.tpUpaste, "tpUpaste");
            this.tpUpaste.Name = "tpUpaste";
            // 
            // cbUpasteIsPublic
            // 
            resources.ApplyResources(this.cbUpasteIsPublic, "cbUpasteIsPublic");
            this.cbUpasteIsPublic.Name = "cbUpasteIsPublic";
            this.cbUpasteIsPublic.UseVisualStyleBackColor = true;
            this.cbUpasteIsPublic.CheckedChanged += new System.EventHandler(this.cbUpasteIsPublic_CheckedChanged);
            // 
            // lblUpasteUserKey
            // 
            resources.ApplyResources(this.lblUpasteUserKey, "lblUpasteUserKey");
            this.lblUpasteUserKey.Name = "lblUpasteUserKey";
            // 
            // txtUpasteUserKey
            // 
            resources.ApplyResources(this.txtUpasteUserKey, "txtUpasteUserKey");
            this.txtUpasteUserKey.Name = "txtUpasteUserKey";
            this.txtUpasteUserKey.UseSystemPasswordChar = true;
            this.txtUpasteUserKey.TextChanged += new System.EventHandler(this.txtUpasteUserKey_TextChanged);
            // 
            // tpHastebin
            // 
            this.tpHastebin.BackColor = System.Drawing.SystemColors.Window;
            this.tpHastebin.Controls.Add(this.cbHastebinUseFileExtension);
            this.tpHastebin.Controls.Add(this.txtHastebinSyntaxHighlighting);
            this.tpHastebin.Controls.Add(this.txtHastebinCustomDomain);
            this.tpHastebin.Controls.Add(this.lblHastebinSyntaxHighlighting);
            this.tpHastebin.Controls.Add(this.lblHastebinCustomDomain);
            resources.ApplyResources(this.tpHastebin, "tpHastebin");
            this.tpHastebin.Name = "tpHastebin";
            // 
            // cbHastebinUseFileExtension
            // 
            resources.ApplyResources(this.cbHastebinUseFileExtension, "cbHastebinUseFileExtension");
            this.cbHastebinUseFileExtension.Name = "cbHastebinUseFileExtension";
            this.cbHastebinUseFileExtension.UseVisualStyleBackColor = true;
            this.cbHastebinUseFileExtension.CheckedChanged += new System.EventHandler(this.cbHastebinUseFileExtension_CheckedChanged);
            // 
            // txtHastebinSyntaxHighlighting
            // 
            resources.ApplyResources(this.txtHastebinSyntaxHighlighting, "txtHastebinSyntaxHighlighting");
            this.txtHastebinSyntaxHighlighting.Name = "txtHastebinSyntaxHighlighting";
            this.txtHastebinSyntaxHighlighting.TextChanged += new System.EventHandler(this.txtHastebinSyntaxHighlighting_TextChanged);
            // 
            // txtHastebinCustomDomain
            // 
            resources.ApplyResources(this.txtHastebinCustomDomain, "txtHastebinCustomDomain");
            this.txtHastebinCustomDomain.Name = "txtHastebinCustomDomain";
            this.txtHastebinCustomDomain.TextChanged += new System.EventHandler(this.txtHastebinCustomDomain_TextChanged);
            // 
            // lblHastebinSyntaxHighlighting
            // 
            resources.ApplyResources(this.lblHastebinSyntaxHighlighting, "lblHastebinSyntaxHighlighting");
            this.lblHastebinSyntaxHighlighting.Name = "lblHastebinSyntaxHighlighting";
            // 
            // lblHastebinCustomDomain
            // 
            resources.ApplyResources(this.lblHastebinCustomDomain, "lblHastebinCustomDomain");
            this.lblHastebinCustomDomain.Name = "lblHastebinCustomDomain";
            // 
            // tpOneTimeSecret
            // 
            this.tpOneTimeSecret.BackColor = System.Drawing.SystemColors.Window;
            this.tpOneTimeSecret.Controls.Add(this.lblOneTimeSecretAPIKey);
            this.tpOneTimeSecret.Controls.Add(this.lblOneTimeSecretEmail);
            this.tpOneTimeSecret.Controls.Add(this.txtOneTimeSecretAPIKey);
            this.tpOneTimeSecret.Controls.Add(this.txtOneTimeSecretEmail);
            resources.ApplyResources(this.tpOneTimeSecret, "tpOneTimeSecret");
            this.tpOneTimeSecret.Name = "tpOneTimeSecret";
            // 
            // lblOneTimeSecretAPIKey
            // 
            resources.ApplyResources(this.lblOneTimeSecretAPIKey, "lblOneTimeSecretAPIKey");
            this.lblOneTimeSecretAPIKey.Name = "lblOneTimeSecretAPIKey";
            // 
            // lblOneTimeSecretEmail
            // 
            resources.ApplyResources(this.lblOneTimeSecretEmail, "lblOneTimeSecretEmail");
            this.lblOneTimeSecretEmail.Name = "lblOneTimeSecretEmail";
            // 
            // txtOneTimeSecretAPIKey
            // 
            resources.ApplyResources(this.txtOneTimeSecretAPIKey, "txtOneTimeSecretAPIKey");
            this.txtOneTimeSecretAPIKey.Name = "txtOneTimeSecretAPIKey";
            this.txtOneTimeSecretAPIKey.UseSystemPasswordChar = true;
            this.txtOneTimeSecretAPIKey.TextChanged += new System.EventHandler(this.txtOneTimeSecretAPIKey_TextChanged);
            // 
            // txtOneTimeSecretEmail
            // 
            resources.ApplyResources(this.txtOneTimeSecretEmail, "txtOneTimeSecretEmail");
            this.txtOneTimeSecretEmail.Name = "txtOneTimeSecretEmail";
            this.txtOneTimeSecretEmail.TextChanged += new System.EventHandler(this.txtOneTimeSecretEmail_TextChanged);
            // 
            // tpPastie
            // 
            this.tpPastie.BackColor = System.Drawing.SystemColors.Window;
            this.tpPastie.Controls.Add(this.cbPastieIsPublic);
            resources.ApplyResources(this.tpPastie, "tpPastie");
            this.tpPastie.Name = "tpPastie";
            // 
            // cbPastieIsPublic
            // 
            resources.ApplyResources(this.cbPastieIsPublic, "cbPastieIsPublic");
            this.cbPastieIsPublic.Name = "cbPastieIsPublic";
            this.cbPastieIsPublic.UseVisualStyleBackColor = true;
            this.cbPastieIsPublic.CheckedChanged += new System.EventHandler(this.cbPastieIsPublic_CheckedChanged);
            // 
            // tpImageUploaders
            // 
            this.tpImageUploaders.BackColor = System.Drawing.SystemColors.Window;
            this.tpImageUploaders.Controls.Add(this.tcImageUploaders);
            resources.ApplyResources(this.tpImageUploaders, "tpImageUploaders");
            this.tpImageUploaders.Name = "tpImageUploaders";
            // 
            // tcImageUploaders
            // 
            this.tcImageUploaders.Controls.Add(this.tpImgur);
            this.tcImageUploaders.Controls.Add(this.tpImageShack);
            this.tcImageUploaders.Controls.Add(this.tpTinyPic);
            this.tcImageUploaders.Controls.Add(this.tpFlickr);
            this.tcImageUploaders.Controls.Add(this.tpPhotobucket);
            this.tcImageUploaders.Controls.Add(this.tpGooglePhotos);
            this.tcImageUploaders.Controls.Add(this.tpChevereto);
            this.tcImageUploaders.Controls.Add(this.tpVgyme);
            resources.ApplyResources(this.tcImageUploaders, "tcImageUploaders");
            this.tcImageUploaders.Name = "tcImageUploaders";
            this.tcImageUploaders.SelectedIndex = 0;
            // 
            // tpImgur
            // 
            this.tpImgur.BackColor = System.Drawing.SystemColors.Window;
            this.tpImgur.Controls.Add(this.cbImgurUseGIFV);
            this.tpImgur.Controls.Add(this.cbImgurUploadSelectedAlbum);
            this.tpImgur.Controls.Add(this.cbImgurDirectLink);
            this.tpImgur.Controls.Add(this.atcImgurAccountType);
            this.tpImgur.Controls.Add(this.oauth2Imgur);
            this.tpImgur.Controls.Add(this.lvImgurAlbumList);
            this.tpImgur.Controls.Add(this.btnImgurRefreshAlbumList);
            this.tpImgur.Controls.Add(this.cbImgurThumbnailType);
            this.tpImgur.Controls.Add(this.lblImgurThumbnailType);
            resources.ApplyResources(this.tpImgur, "tpImgur");
            this.tpImgur.Name = "tpImgur";
            // 
            // cbImgurUseGIFV
            // 
            resources.ApplyResources(this.cbImgurUseGIFV, "cbImgurUseGIFV");
            this.cbImgurUseGIFV.Name = "cbImgurUseGIFV";
            this.cbImgurUseGIFV.UseVisualStyleBackColor = true;
            this.cbImgurUseGIFV.CheckedChanged += new System.EventHandler(this.cbImgurUseGIFV_CheckedChanged);
            // 
            // cbImgurUploadSelectedAlbum
            // 
            resources.ApplyResources(this.cbImgurUploadSelectedAlbum, "cbImgurUploadSelectedAlbum");
            this.cbImgurUploadSelectedAlbum.Name = "cbImgurUploadSelectedAlbum";
            this.cbImgurUploadSelectedAlbum.UseVisualStyleBackColor = true;
            this.cbImgurUploadSelectedAlbum.CheckedChanged += new System.EventHandler(this.cbImgurUploadSelectedAlbum_CheckedChanged);
            // 
            // cbImgurDirectLink
            // 
            resources.ApplyResources(this.cbImgurDirectLink, "cbImgurDirectLink");
            this.cbImgurDirectLink.Name = "cbImgurDirectLink";
            this.cbImgurDirectLink.UseVisualStyleBackColor = true;
            this.cbImgurDirectLink.CheckedChanged += new System.EventHandler(this.cbImgurDirectLink_CheckedChanged);
            // 
            // atcImgurAccountType
            // 
            resources.ApplyResources(this.atcImgurAccountType, "atcImgurAccountType");
            this.atcImgurAccountType.Name = "atcImgurAccountType";
            this.atcImgurAccountType.SelectedAccountType = ShareX.UploadersLib.AccountType.Anonymous;
            this.atcImgurAccountType.AccountTypeChanged += new ShareX.UploadersLib.AccountTypeControl.AccountTypeChangedEventHandler(this.atcImgurAccountType_AccountTypeChanged);
            // 
            // oauth2Imgur
            // 
            resources.ApplyResources(this.oauth2Imgur, "oauth2Imgur");
            this.oauth2Imgur.Name = "oauth2Imgur";
            this.oauth2Imgur.OpenButtonClicked += new ShareX.UploadersLib.OAuthControl.OpenButtonClickedEventHandler(this.oauth2Imgur_OpenButtonClicked);
            this.oauth2Imgur.CompleteButtonClicked += new ShareX.UploadersLib.OAuthControl.CompleteButtonClickedEventHandler(this.oauth2Imgur_CompleteButtonClicked);
            this.oauth2Imgur.ClearButtonClicked += new ShareX.UploadersLib.OAuthControl.ClearButtonclickedEventHandler(this.oauth2Imgur_ClearButtonClicked);
            this.oauth2Imgur.RefreshButtonClicked += new ShareX.UploadersLib.OAuthControl.RefreshButtonClickedEventHandler(this.oauth2Imgur_RefreshButtonClicked);
            // 
            // lvImgurAlbumList
            // 
            this.lvImgurAlbumList.Columns.AddRange(new System.Windows.Forms.ColumnHeader[] {
            this.chImgurID,
            this.chImgurTitle,
            this.chImgurDescription});
            this.lvImgurAlbumList.FullRowSelect = true;
            this.lvImgurAlbumList.HeaderStyle = System.Windows.Forms.ColumnHeaderStyle.Nonclickable;
            this.lvImgurAlbumList.HideSelection = false;
            resources.ApplyResources(this.lvImgurAlbumList, "lvImgurAlbumList");
            this.lvImgurAlbumList.MultiSelect = false;
            this.lvImgurAlbumList.Name = "lvImgurAlbumList";
            this.lvImgurAlbumList.UseCompatibleStateImageBehavior = false;
            this.lvImgurAlbumList.View = System.Windows.Forms.View.Details;
            this.lvImgurAlbumList.SelectedIndexChanged += new System.EventHandler(this.lvImgurAlbumList_SelectedIndexChanged);
            // 
            // chImgurID
            // 
            resources.ApplyResources(this.chImgurID, "chImgurID");
            // 
            // chImgurTitle
            // 
            resources.ApplyResources(this.chImgurTitle, "chImgurTitle");
            // 
            // chImgurDescription
            // 
            resources.ApplyResources(this.chImgurDescription, "chImgurDescription");
            // 
            // btnImgurRefreshAlbumList
            // 
            resources.ApplyResources(this.btnImgurRefreshAlbumList, "btnImgurRefreshAlbumList");
            this.btnImgurRefreshAlbumList.Name = "btnImgurRefreshAlbumList";
            this.btnImgurRefreshAlbumList.UseVisualStyleBackColor = true;
            this.btnImgurRefreshAlbumList.Click += new System.EventHandler(this.btnImgurRefreshAlbumList_Click);
            // 
            // cbImgurThumbnailType
            // 
            this.cbImgurThumbnailType.DropDownStyle = System.Windows.Forms.ComboBoxStyle.DropDownList;
            this.cbImgurThumbnailType.FormattingEnabled = true;
            resources.ApplyResources(this.cbImgurThumbnailType, "cbImgurThumbnailType");
            this.cbImgurThumbnailType.Name = "cbImgurThumbnailType";
            this.cbImgurThumbnailType.SelectedIndexChanged += new System.EventHandler(this.cbImgurThumbnailType_SelectedIndexChanged);
            // 
            // lblImgurThumbnailType
            // 
            resources.ApplyResources(this.lblImgurThumbnailType, "lblImgurThumbnailType");
            this.lblImgurThumbnailType.Name = "lblImgurThumbnailType";
            // 
            // tpImageShack
            // 
            this.tpImageShack.BackColor = System.Drawing.SystemColors.Window;
            this.tpImageShack.Controls.Add(this.btnImageShackLogin);
            this.tpImageShack.Controls.Add(this.btnImageShackOpenPublicProfile);
            this.tpImageShack.Controls.Add(this.cbImageShackIsPublic);
            this.tpImageShack.Controls.Add(this.btnImageShackOpenMyImages);
            this.tpImageShack.Controls.Add(this.lblImageShackUsername);
            this.tpImageShack.Controls.Add(this.txtImageShackUsername);
            this.tpImageShack.Controls.Add(this.txtImageShackPassword);
            this.tpImageShack.Controls.Add(this.lblImageShackPassword);
            resources.ApplyResources(this.tpImageShack, "tpImageShack");
            this.tpImageShack.Name = "tpImageShack";
            // 
            // btnImageShackLogin
            // 
            resources.ApplyResources(this.btnImageShackLogin, "btnImageShackLogin");
            this.btnImageShackLogin.Name = "btnImageShackLogin";
            this.btnImageShackLogin.UseVisualStyleBackColor = true;
            this.btnImageShackLogin.Click += new System.EventHandler(this.btnImageShackLogin_Click);
            // 
            // btnImageShackOpenPublicProfile
            // 
            resources.ApplyResources(this.btnImageShackOpenPublicProfile, "btnImageShackOpenPublicProfile");
            this.btnImageShackOpenPublicProfile.Name = "btnImageShackOpenPublicProfile";
            this.btnImageShackOpenPublicProfile.UseVisualStyleBackColor = true;
            this.btnImageShackOpenPublicProfile.Click += new System.EventHandler(this.btnImageShackOpenPublicProfile_Click);
            // 
            // cbImageShackIsPublic
            // 
            resources.ApplyResources(this.cbImageShackIsPublic, "cbImageShackIsPublic");
            this.cbImageShackIsPublic.Name = "cbImageShackIsPublic";
            this.cbImageShackIsPublic.UseVisualStyleBackColor = true;
            this.cbImageShackIsPublic.CheckedChanged += new System.EventHandler(this.cbImageShackIsPublic_CheckedChanged);
            // 
            // btnImageShackOpenMyImages
            // 
            resources.ApplyResources(this.btnImageShackOpenMyImages, "btnImageShackOpenMyImages");
            this.btnImageShackOpenMyImages.Name = "btnImageShackOpenMyImages";
            this.btnImageShackOpenMyImages.UseVisualStyleBackColor = true;
            this.btnImageShackOpenMyImages.Click += new System.EventHandler(this.btnImageShackOpenMyImages_Click);
            // 
            // lblImageShackUsername
            // 
            resources.ApplyResources(this.lblImageShackUsername, "lblImageShackUsername");
            this.lblImageShackUsername.Name = "lblImageShackUsername";
            // 
            // txtImageShackUsername
            // 
            resources.ApplyResources(this.txtImageShackUsername, "txtImageShackUsername");
            this.txtImageShackUsername.Name = "txtImageShackUsername";
            this.txtImageShackUsername.TextChanged += new System.EventHandler(this.txtImageShackUsername_TextChanged);
            // 
            // txtImageShackPassword
            // 
            resources.ApplyResources(this.txtImageShackPassword, "txtImageShackPassword");
            this.txtImageShackPassword.Name = "txtImageShackPassword";
            this.txtImageShackPassword.UseSystemPasswordChar = true;
            this.txtImageShackPassword.TextChanged += new System.EventHandler(this.txtImageShackPassword_TextChanged);
            // 
            // lblImageShackPassword
            // 
            resources.ApplyResources(this.lblImageShackPassword, "lblImageShackPassword");
            this.lblImageShackPassword.Name = "lblImageShackPassword";
            // 
            // tpTinyPic
            // 
            this.tpTinyPic.BackColor = System.Drawing.SystemColors.Window;
            this.tpTinyPic.Controls.Add(this.atcTinyPicAccountType);
            this.tpTinyPic.Controls.Add(this.btnTinyPicLogin);
            this.tpTinyPic.Controls.Add(this.txtTinyPicPassword);
            this.tpTinyPic.Controls.Add(this.lblTinyPicPassword);
            this.tpTinyPic.Controls.Add(this.txtTinyPicUsername);
            this.tpTinyPic.Controls.Add(this.lblTinyPicUsername);
            this.tpTinyPic.Controls.Add(this.btnTinyPicOpenMyImages);
            resources.ApplyResources(this.tpTinyPic, "tpTinyPic");
            this.tpTinyPic.Name = "tpTinyPic";
            // 
            // atcTinyPicAccountType
            // 
            resources.ApplyResources(this.atcTinyPicAccountType, "atcTinyPicAccountType");
            this.atcTinyPicAccountType.Name = "atcTinyPicAccountType";
            this.atcTinyPicAccountType.SelectedAccountType = ShareX.UploadersLib.AccountType.Anonymous;
            this.atcTinyPicAccountType.AccountTypeChanged += new ShareX.UploadersLib.AccountTypeControl.AccountTypeChangedEventHandler(this.atcTinyPicAccountType_AccountTypeChanged);
            // 
            // btnTinyPicLogin
            // 
            resources.ApplyResources(this.btnTinyPicLogin, "btnTinyPicLogin");
            this.btnTinyPicLogin.Name = "btnTinyPicLogin";
            this.btnTinyPicLogin.UseVisualStyleBackColor = true;
            this.btnTinyPicLogin.Click += new System.EventHandler(this.btnTinyPicLogin_Click);
            // 
            // txtTinyPicPassword
            // 
            resources.ApplyResources(this.txtTinyPicPassword, "txtTinyPicPassword");
            this.txtTinyPicPassword.Name = "txtTinyPicPassword";
            this.txtTinyPicPassword.UseSystemPasswordChar = true;
            this.txtTinyPicPassword.TextChanged += new System.EventHandler(this.txtTinyPicPassword_TextChanged);
            // 
            // lblTinyPicPassword
            // 
            resources.ApplyResources(this.lblTinyPicPassword, "lblTinyPicPassword");
            this.lblTinyPicPassword.Name = "lblTinyPicPassword";
            // 
            // txtTinyPicUsername
            // 
            resources.ApplyResources(this.txtTinyPicUsername, "txtTinyPicUsername");
            this.txtTinyPicUsername.Name = "txtTinyPicUsername";
            this.txtTinyPicUsername.TextChanged += new System.EventHandler(this.txtTinyPicUsername_TextChanged);
            // 
            // lblTinyPicUsername
            // 
            resources.ApplyResources(this.lblTinyPicUsername, "lblTinyPicUsername");
            this.lblTinyPicUsername.Name = "lblTinyPicUsername";
            // 
            // btnTinyPicOpenMyImages
            // 
            resources.ApplyResources(this.btnTinyPicOpenMyImages, "btnTinyPicOpenMyImages");
            this.btnTinyPicOpenMyImages.Name = "btnTinyPicOpenMyImages";
            this.btnTinyPicOpenMyImages.UseVisualStyleBackColor = true;
            this.btnTinyPicOpenMyImages.Click += new System.EventHandler(this.btnTinyPicOpenMyImages_Click);
            // 
            // tpFlickr
            // 
            this.tpFlickr.BackColor = System.Drawing.SystemColors.Window;
            this.tpFlickr.Controls.Add(this.cbFlickrDirectLink);
            this.tpFlickr.Controls.Add(this.oauthFlickr);
            resources.ApplyResources(this.tpFlickr, "tpFlickr");
            this.tpFlickr.Name = "tpFlickr";
            // 
            // cbFlickrDirectLink
            // 
            resources.ApplyResources(this.cbFlickrDirectLink, "cbFlickrDirectLink");
            this.cbFlickrDirectLink.Name = "cbFlickrDirectLink";
            this.cbFlickrDirectLink.UseVisualStyleBackColor = true;
            this.cbFlickrDirectLink.CheckedChanged += new System.EventHandler(this.cbFlickrDirectLink_CheckedChanged);
            // 
            // oauthFlickr
            // 
            this.oauthFlickr.IsRefreshable = false;
            resources.ApplyResources(this.oauthFlickr, "oauthFlickr");
            this.oauthFlickr.Name = "oauthFlickr";
            this.oauthFlickr.OpenButtonClicked += new ShareX.UploadersLib.OAuthControl.OpenButtonClickedEventHandler(this.oauthFlickr_OpenButtonClicked);
            this.oauthFlickr.CompleteButtonClicked += new ShareX.UploadersLib.OAuthControl.CompleteButtonClickedEventHandler(this.oauthFlickr_CompleteButtonClicked);
            this.oauthFlickr.ClearButtonClicked += new ShareX.UploadersLib.OAuthControl.ClearButtonclickedEventHandler(this.oauthFlickr_ClearButtonClicked);
            // 
            // tpPhotobucket
            // 
            this.tpPhotobucket.BackColor = System.Drawing.SystemColors.Window;
            this.tpPhotobucket.Controls.Add(this.gbPhotobucketAlbumPath);
            this.tpPhotobucket.Controls.Add(this.gbPhotobucketAlbums);
            this.tpPhotobucket.Controls.Add(this.gbPhotobucketUserAccount);
            resources.ApplyResources(this.tpPhotobucket, "tpPhotobucket");
            this.tpPhotobucket.Name = "tpPhotobucket";
            // 
            // gbPhotobucketAlbumPath
            // 
            this.gbPhotobucketAlbumPath.Controls.Add(this.btnPhotobucketAddAlbum);
            this.gbPhotobucketAlbumPath.Controls.Add(this.btnPhotobucketRemoveAlbum);
            this.gbPhotobucketAlbumPath.Controls.Add(this.cboPhotobucketAlbumPaths);
            resources.ApplyResources(this.gbPhotobucketAlbumPath, "gbPhotobucketAlbumPath");
            this.gbPhotobucketAlbumPath.Name = "gbPhotobucketAlbumPath";
            this.gbPhotobucketAlbumPath.TabStop = false;
            // 
            // btnPhotobucketAddAlbum
            // 
            resources.ApplyResources(this.btnPhotobucketAddAlbum, "btnPhotobucketAddAlbum");
            this.btnPhotobucketAddAlbum.Name = "btnPhotobucketAddAlbum";
            this.btnPhotobucketAddAlbum.UseVisualStyleBackColor = true;
            this.btnPhotobucketAddAlbum.Click += new System.EventHandler(this.btnPhotobucketAddAlbum_Click);
            // 
            // btnPhotobucketRemoveAlbum
            // 
            resources.ApplyResources(this.btnPhotobucketRemoveAlbum, "btnPhotobucketRemoveAlbum");
            this.btnPhotobucketRemoveAlbum.Name = "btnPhotobucketRemoveAlbum";
            this.btnPhotobucketRemoveAlbum.UseVisualStyleBackColor = true;
            this.btnPhotobucketRemoveAlbum.Click += new System.EventHandler(this.btnPhotobucketRemoveAlbum_Click);
            // 
            // cboPhotobucketAlbumPaths
            // 
            this.cboPhotobucketAlbumPaths.FormattingEnabled = true;
            resources.ApplyResources(this.cboPhotobucketAlbumPaths, "cboPhotobucketAlbumPaths");
            this.cboPhotobucketAlbumPaths.Name = "cboPhotobucketAlbumPaths";
            this.cboPhotobucketAlbumPaths.SelectedIndexChanged += new System.EventHandler(this.cboPhotobucketAlbumPaths_SelectedIndexChanged);
            // 
            // gbPhotobucketAlbums
            // 
            this.gbPhotobucketAlbums.Controls.Add(this.lblPhotobucketNewAlbumName);
            this.gbPhotobucketAlbums.Controls.Add(this.lblPhotobucketParentAlbumPath);
            this.gbPhotobucketAlbums.Controls.Add(this.txtPhotobucketNewAlbumName);
            this.gbPhotobucketAlbums.Controls.Add(this.txtPhotobucketParentAlbumPath);
            this.gbPhotobucketAlbums.Controls.Add(this.btnPhotobucketCreateAlbum);
            resources.ApplyResources(this.gbPhotobucketAlbums, "gbPhotobucketAlbums");
            this.gbPhotobucketAlbums.Name = "gbPhotobucketAlbums";
            this.gbPhotobucketAlbums.TabStop = false;
            // 
            // lblPhotobucketNewAlbumName
            // 
            resources.ApplyResources(this.lblPhotobucketNewAlbumName, "lblPhotobucketNewAlbumName");
            this.lblPhotobucketNewAlbumName.Name = "lblPhotobucketNewAlbumName";
            // 
            // lblPhotobucketParentAlbumPath
            // 
            resources.ApplyResources(this.lblPhotobucketParentAlbumPath, "lblPhotobucketParentAlbumPath");
            this.lblPhotobucketParentAlbumPath.Name = "lblPhotobucketParentAlbumPath";
            // 
            // txtPhotobucketNewAlbumName
            // 
            resources.ApplyResources(this.txtPhotobucketNewAlbumName, "txtPhotobucketNewAlbumName");
            this.txtPhotobucketNewAlbumName.Name = "txtPhotobucketNewAlbumName";
            // 
            // txtPhotobucketParentAlbumPath
            // 
            resources.ApplyResources(this.txtPhotobucketParentAlbumPath, "txtPhotobucketParentAlbumPath");
            this.txtPhotobucketParentAlbumPath.Name = "txtPhotobucketParentAlbumPath";
            // 
            // btnPhotobucketCreateAlbum
            // 
            resources.ApplyResources(this.btnPhotobucketCreateAlbum, "btnPhotobucketCreateAlbum");
            this.btnPhotobucketCreateAlbum.Name = "btnPhotobucketCreateAlbum";
            this.btnPhotobucketCreateAlbum.UseVisualStyleBackColor = true;
            this.btnPhotobucketCreateAlbum.Click += new System.EventHandler(this.btnPhotobucketCreateAlbum_Click);
            // 
            // gbPhotobucketUserAccount
            // 
            this.gbPhotobucketUserAccount.Controls.Add(this.lblPhotobucketDefaultAlbumName);
            this.gbPhotobucketUserAccount.Controls.Add(this.btnPhotobucketAuthOpen);
            this.gbPhotobucketUserAccount.Controls.Add(this.txtPhotobucketDefaultAlbumName);
            this.gbPhotobucketUserAccount.Controls.Add(this.lblPhotobucketVerificationCode);
            this.gbPhotobucketUserAccount.Controls.Add(this.btnPhotobucketAuthComplete);
            this.gbPhotobucketUserAccount.Controls.Add(this.txtPhotobucketVerificationCode);
            this.gbPhotobucketUserAccount.Controls.Add(this.lblPhotobucketAccountStatus);
            resources.ApplyResources(this.gbPhotobucketUserAccount, "gbPhotobucketUserAccount");
            this.gbPhotobucketUserAccount.Name = "gbPhotobucketUserAccount";
            this.gbPhotobucketUserAccount.TabStop = false;
            // 
            // lblPhotobucketDefaultAlbumName
            // 
            resources.ApplyResources(this.lblPhotobucketDefaultAlbumName, "lblPhotobucketDefaultAlbumName");
            this.lblPhotobucketDefaultAlbumName.Name = "lblPhotobucketDefaultAlbumName";
            // 
            // btnPhotobucketAuthOpen
            // 
            resources.ApplyResources(this.btnPhotobucketAuthOpen, "btnPhotobucketAuthOpen");
            this.btnPhotobucketAuthOpen.Name = "btnPhotobucketAuthOpen";
            this.btnPhotobucketAuthOpen.UseVisualStyleBackColor = true;
            this.btnPhotobucketAuthOpen.Click += new System.EventHandler(this.btnPhotobucketAuthOpen_Click);
            // 
            // txtPhotobucketDefaultAlbumName
            // 
            resources.ApplyResources(this.txtPhotobucketDefaultAlbumName, "txtPhotobucketDefaultAlbumName");
            this.txtPhotobucketDefaultAlbumName.Name = "txtPhotobucketDefaultAlbumName";
            this.txtPhotobucketDefaultAlbumName.ReadOnly = true;
            // 
            // lblPhotobucketVerificationCode
            // 
            resources.ApplyResources(this.lblPhotobucketVerificationCode, "lblPhotobucketVerificationCode");
            this.lblPhotobucketVerificationCode.Name = "lblPhotobucketVerificationCode";
            // 
            // btnPhotobucketAuthComplete
            // 
            resources.ApplyResources(this.btnPhotobucketAuthComplete, "btnPhotobucketAuthComplete");
            this.btnPhotobucketAuthComplete.Name = "btnPhotobucketAuthComplete";
            this.btnPhotobucketAuthComplete.UseVisualStyleBackColor = true;
            this.btnPhotobucketAuthComplete.Click += new System.EventHandler(this.btnPhotobucketAuthComplete_Click);
            // 
            // txtPhotobucketVerificationCode
            // 
            resources.ApplyResources(this.txtPhotobucketVerificationCode, "txtPhotobucketVerificationCode");
            this.txtPhotobucketVerificationCode.Name = "txtPhotobucketVerificationCode";
            // 
            // lblPhotobucketAccountStatus
            // 
            resources.ApplyResources(this.lblPhotobucketAccountStatus, "lblPhotobucketAccountStatus");
            this.lblPhotobucketAccountStatus.Name = "lblPhotobucketAccountStatus";
            // 
            // tpGooglePhotos
            // 
            this.tpGooglePhotos.BackColor = System.Drawing.SystemColors.Window;
            this.tpGooglePhotos.Controls.Add(this.txtPicasaAlbumID);
            this.tpGooglePhotos.Controls.Add(this.lblPicasaAlbumID);
            this.tpGooglePhotos.Controls.Add(this.lvPicasaAlbumList);
            this.tpGooglePhotos.Controls.Add(this.btnPicasaRefreshAlbumList);
            this.tpGooglePhotos.Controls.Add(this.oauth2Picasa);
            resources.ApplyResources(this.tpGooglePhotos, "tpGooglePhotos");
            this.tpGooglePhotos.Name = "tpGooglePhotos";
            // 
            // txtPicasaAlbumID
            // 
            resources.ApplyResources(this.txtPicasaAlbumID, "txtPicasaAlbumID");
            this.txtPicasaAlbumID.Name = "txtPicasaAlbumID";
            this.txtPicasaAlbumID.TextChanged += new System.EventHandler(this.txtPicasaAlbumID_TextChanged);
            // 
            // lblPicasaAlbumID
            // 
            resources.ApplyResources(this.lblPicasaAlbumID, "lblPicasaAlbumID");
            this.lblPicasaAlbumID.Name = "lblPicasaAlbumID";
            // 
            // lvPicasaAlbumList
            // 
            this.lvPicasaAlbumList.Columns.AddRange(new System.Windows.Forms.ColumnHeader[] {
            this.chPicasaID,
            this.chPicasaName,
            this.chPicasaDescription});
            this.lvPicasaAlbumList.FullRowSelect = true;
            resources.ApplyResources(this.lvPicasaAlbumList, "lvPicasaAlbumList");
            this.lvPicasaAlbumList.MultiSelect = false;
            this.lvPicasaAlbumList.Name = "lvPicasaAlbumList";
            this.lvPicasaAlbumList.UseCompatibleStateImageBehavior = false;
            this.lvPicasaAlbumList.View = System.Windows.Forms.View.Details;
            this.lvPicasaAlbumList.SelectedIndexChanged += new System.EventHandler(this.lvPicasaAlbumList_SelectedIndexChanged);
            // 
            // chPicasaID
            // 
            resources.ApplyResources(this.chPicasaID, "chPicasaID");
            // 
            // chPicasaName
            // 
            resources.ApplyResources(this.chPicasaName, "chPicasaName");
            // 
            // chPicasaDescription
            // 
            resources.ApplyResources(this.chPicasaDescription, "chPicasaDescription");
            // 
            // btnPicasaRefreshAlbumList
            // 
            resources.ApplyResources(this.btnPicasaRefreshAlbumList, "btnPicasaRefreshAlbumList");
            this.btnPicasaRefreshAlbumList.Name = "btnPicasaRefreshAlbumList";
            this.btnPicasaRefreshAlbumList.UseVisualStyleBackColor = true;
            this.btnPicasaRefreshAlbumList.Click += new System.EventHandler(this.btnPicasaRefreshAlbumList_Click);
            // 
            // oauth2Picasa
            // 
            resources.ApplyResources(this.oauth2Picasa, "oauth2Picasa");
            this.oauth2Picasa.Name = "oauth2Picasa";
            this.oauth2Picasa.OpenButtonClicked += new ShareX.UploadersLib.OAuthControl.OpenButtonClickedEventHandler(this.oauth2Picasa_OpenButtonClicked);
            this.oauth2Picasa.CompleteButtonClicked += new ShareX.UploadersLib.OAuthControl.CompleteButtonClickedEventHandler(this.oauth2Picasa_CompleteButtonClicked);
            this.oauth2Picasa.ClearButtonClicked += new ShareX.UploadersLib.OAuthControl.ClearButtonclickedEventHandler(this.oauth2Picasa_ClearButtonClicked);
            this.oauth2Picasa.RefreshButtonClicked += new ShareX.UploadersLib.OAuthControl.RefreshButtonClickedEventHandler(this.oauth2Picasa_RefreshButtonClicked);
            // 
            // tpChevereto
            // 
            this.tpChevereto.BackColor = System.Drawing.SystemColors.Window;
            this.tpChevereto.Controls.Add(this.btnCheveretoTestAll);
            this.tpChevereto.Controls.Add(this.lblCheveretoUploadURLExample);
            this.tpChevereto.Controls.Add(this.lblCheveretoUploaders);
            this.tpChevereto.Controls.Add(this.cbCheveretoUploaders);
            this.tpChevereto.Controls.Add(this.cbCheveretoDirectURL);
            this.tpChevereto.Controls.Add(this.lblCheveretoUploadURL);
            this.tpChevereto.Controls.Add(this.txtCheveretoUploadURL);
            this.tpChevereto.Controls.Add(this.txtCheveretoAPIKey);
            this.tpChevereto.Controls.Add(this.lblCheveretoAPIKey);
            resources.ApplyResources(this.tpChevereto, "tpChevereto");
            this.tpChevereto.Name = "tpChevereto";
            // 
            // btnCheveretoTestAll
            // 
            resources.ApplyResources(this.btnCheveretoTestAll, "btnCheveretoTestAll");
            this.btnCheveretoTestAll.Name = "btnCheveretoTestAll";
            this.btnCheveretoTestAll.UseVisualStyleBackColor = true;
            this.btnCheveretoTestAll.Click += new System.EventHandler(this.btnCheveretoTestAll_Click);
            // 
            // lblCheveretoUploadURLExample
            // 
            resources.ApplyResources(this.lblCheveretoUploadURLExample, "lblCheveretoUploadURLExample");
            this.lblCheveretoUploadURLExample.Name = "lblCheveretoUploadURLExample";
            // 
            // lblCheveretoUploaders
            // 
            resources.ApplyResources(this.lblCheveretoUploaders, "lblCheveretoUploaders");
            this.lblCheveretoUploaders.Name = "lblCheveretoUploaders";
            // 
            // cbCheveretoUploaders
            // 
            this.cbCheveretoUploaders.DropDownStyle = System.Windows.Forms.ComboBoxStyle.DropDownList;
            this.cbCheveretoUploaders.FormattingEnabled = true;
            resources.ApplyResources(this.cbCheveretoUploaders, "cbCheveretoUploaders");
            this.cbCheveretoUploaders.Name = "cbCheveretoUploaders";
            this.cbCheveretoUploaders.SelectedIndexChanged += new System.EventHandler(this.cbCheveretoUploaders_SelectedIndexChanged);
            // 
            // cbCheveretoDirectURL
            // 
            resources.ApplyResources(this.cbCheveretoDirectURL, "cbCheveretoDirectURL");
            this.cbCheveretoDirectURL.Name = "cbCheveretoDirectURL";
            this.cbCheveretoDirectURL.UseVisualStyleBackColor = true;
            this.cbCheveretoDirectURL.CheckedChanged += new System.EventHandler(this.cbCheveretoDirectURL_CheckedChanged);
            // 
            // lblCheveretoUploadURL
            // 
            resources.ApplyResources(this.lblCheveretoUploadURL, "lblCheveretoUploadURL");
            this.lblCheveretoUploadURL.Name = "lblCheveretoUploadURL";
            // 
            // txtCheveretoUploadURL
            // 
            resources.ApplyResources(this.txtCheveretoUploadURL, "txtCheveretoUploadURL");
            this.txtCheveretoUploadURL.Name = "txtCheveretoUploadURL";
            this.txtCheveretoUploadURL.TextChanged += new System.EventHandler(this.txtCheveretoWebsite_TextChanged);
            // 
            // txtCheveretoAPIKey
            // 
            resources.ApplyResources(this.txtCheveretoAPIKey, "txtCheveretoAPIKey");
            this.txtCheveretoAPIKey.Name = "txtCheveretoAPIKey";
            this.txtCheveretoAPIKey.UseSystemPasswordChar = true;
            this.txtCheveretoAPIKey.TextChanged += new System.EventHandler(this.txtCheveretoAPIKey_TextChanged);
            // 
            // lblCheveretoAPIKey
            // 
            resources.ApplyResources(this.lblCheveretoAPIKey, "lblCheveretoAPIKey");
            this.lblCheveretoAPIKey.Name = "lblCheveretoAPIKey";
            // 
            // tpVgyme
            // 
            this.tpVgyme.BackColor = System.Drawing.SystemColors.Window;
            this.tpVgyme.Controls.Add(this.llVgymeAccountDetailsPage);
            this.tpVgyme.Controls.Add(this.txtVgymeUserKey);
            this.tpVgyme.Controls.Add(this.lvlVgymeUserKey);
            resources.ApplyResources(this.tpVgyme, "tpVgyme");
            this.tpVgyme.Name = "tpVgyme";
            // 
            // llVgymeAccountDetailsPage
            // 
            resources.ApplyResources(this.llVgymeAccountDetailsPage, "llVgymeAccountDetailsPage");
            this.llVgymeAccountDetailsPage.Name = "llVgymeAccountDetailsPage";
            this.llVgymeAccountDetailsPage.TabStop = true;
            this.llVgymeAccountDetailsPage.LinkClicked += new System.Windows.Forms.LinkLabelLinkClickedEventHandler(this.llVgymeAccountDetailsPage_LinkClicked);
            // 
            // txtVgymeUserKey
            // 
            resources.ApplyResources(this.txtVgymeUserKey, "txtVgymeUserKey");
            this.txtVgymeUserKey.Name = "txtVgymeUserKey";
            this.txtVgymeUserKey.UseSystemPasswordChar = true;
            this.txtVgymeUserKey.TextChanged += new System.EventHandler(this.txtVgymeUserKey_TextChanged);
            // 
            // lvlVgymeUserKey
            // 
            resources.ApplyResources(this.lvlVgymeUserKey, "lvlVgymeUserKey");
            this.lvlVgymeUserKey.Name = "lvlVgymeUserKey";
            // 
            // tcUploaders
            // 
            this.tcUploaders.Controls.Add(this.tpImageUploaders);
            this.tcUploaders.Controls.Add(this.tpTextUploaders);
            this.tcUploaders.Controls.Add(this.tpFileUploaders);
            this.tcUploaders.Controls.Add(this.tpURLShorteners);
            this.tcUploaders.Controls.Add(this.tpOtherUploaders);
            resources.ApplyResources(this.tcUploaders, "tcUploaders");
            this.tcUploaders.Name = "tcUploaders";
            this.tcUploaders.SelectedIndex = 0;
            // 
            // lblWidthHint
            // 
            this.lblWidthHint.BackColor = System.Drawing.SystemColors.Highlight;
            resources.ApplyResources(this.lblWidthHint, "lblWidthHint");
            this.lblWidthHint.Name = "lblWidthHint";
            // 
            // ttlvMain
            // 
            resources.ApplyResources(this.ttlvMain, "ttlvMain");
            this.ttlvMain.ImageList = null;
            this.ttlvMain.ListViewSize = 180;
            this.ttlvMain.MainTabControl = null;
            this.ttlvMain.Name = "ttlvMain";
            // 
            // actRapidShareAccountType
            // 
            resources.ApplyResources(this.actRapidShareAccountType, "actRapidShareAccountType");
            this.actRapidShareAccountType.Name = "actRapidShareAccountType";
            this.actRapidShareAccountType.SelectedAccountType = ShareX.UploadersLib.AccountType.Anonymous;
            // 
            // gbAmazonS3Advanced
            // 
            this.gbAmazonS3Advanced.Controls.Add(this.cbAmazonS3StorageClass);
            this.gbAmazonS3Advanced.Controls.Add(this.cbAmazonS3PublicACL);
            this.gbAmazonS3Advanced.Controls.Add(this.cbAmazonS3UsePathStyle);
            this.gbAmazonS3Advanced.Controls.Add(this.btnAmazonS3StorageClassHelp);
            this.gbAmazonS3Advanced.Controls.Add(this.lblAmazonS3StorageClass);
            resources.ApplyResources(this.gbAmazonS3Advanced, "gbAmazonS3Advanced");
            this.gbAmazonS3Advanced.Name = "gbAmazonS3Advanced";
            this.gbAmazonS3Advanced.TabStop = false;
            // 
            // UploadersConfigForm
            // 
            resources.ApplyResources(this, "$this");
            this.AutoScaleMode = System.Windows.Forms.AutoScaleMode.Font;
            this.BackColor = System.Drawing.SystemColors.Window;
            this.Controls.Add(this.lblWidthHint);
            this.Controls.Add(this.tcUploaders);
            this.Controls.Add(this.ttlvMain);
            this.Name = "UploadersConfigForm";
            this.SizeGripStyle = System.Windows.Forms.SizeGripStyle.Hide;
            this.Shown += new System.EventHandler(this.UploadersConfigForm_Shown);
            this.Resize += new System.EventHandler(this.UploadersConfigForm_Resize);
            this.tpOtherUploaders.ResumeLayout(false);
            this.tcOtherUploaders.ResumeLayout(false);
            this.tpTwitter.ResumeLayout(false);
            this.tpTwitter.PerformLayout();
            this.tpCustomUploaders.ResumeLayout(false);
            this.tpCustomUploaders.PerformLayout();
            this.pCustomUploader.ResumeLayout(false);
            this.pCustomUploader.PerformLayout();
            this.tcCustomUploaderResponseParse.ResumeLayout(false);
            this.tpCustomUploaderJsonParse.ResumeLayout(false);
            this.tpCustomUploaderJsonParse.PerformLayout();
            this.tpCustomUploaderXmlParse.ResumeLayout(false);
            this.tpCustomUploaderXmlParse.PerformLayout();
            this.tpCustomUploaderRegexParse.ResumeLayout(false);
            this.tpCustomUploaderRegexParse.PerformLayout();
            this.tcCustomUploaderArguments.ResumeLayout(false);
            this.tpCustomUploaderArguments.ResumeLayout(false);
            this.tpCustomUploaderArguments.PerformLayout();
            this.tpCustomUploaderHeaders.ResumeLayout(false);
            this.tpCustomUploaderHeaders.PerformLayout();
            this.gbCustomUploaders.ResumeLayout(false);
            this.tpURLShorteners.ResumeLayout(false);
            this.tcURLShorteners.ResumeLayout(false);
            this.tpBitly.ResumeLayout(false);
            this.tpBitly.PerformLayout();
            this.tpGoogleURLShortener.ResumeLayout(false);
            this.tpYourls.ResumeLayout(false);
            this.tpYourls.PerformLayout();
            this.tpAdFly.ResumeLayout(false);
            this.tpAdFly.PerformLayout();
            this.tpCoinURL.ResumeLayout(false);
            this.tpCoinURL.PerformLayout();
            this.tpPolr.ResumeLayout(false);
            this.tpPolr.PerformLayout();
            this.tpFileUploaders.ResumeLayout(false);
            this.tcFileUploaders.ResumeLayout(false);
            this.tpFTP.ResumeLayout(false);
            this.tpFTP.PerformLayout();
            this.gbFTPAccount.ResumeLayout(false);
            this.gbFTPAccount.PerformLayout();
            this.gbSFTP.ResumeLayout(false);
            this.gbSFTP.PerformLayout();
            this.pFTPTransferMode.ResumeLayout(false);
            this.pFTPTransferMode.PerformLayout();
            this.pFTPProtocol.ResumeLayout(false);
            this.pFTPProtocol.PerformLayout();
            ((System.ComponentModel.ISupportInitialize)(this.nudFTPPort)).EndInit();
            this.gbFTPS.ResumeLayout(false);
            this.gbFTPS.PerformLayout();
            this.tpDropbox.ResumeLayout(false);
            this.tpDropbox.PerformLayout();
            ((System.ComponentModel.ISupportInitialize)(this.pbDropboxLogo)).EndInit();
            this.tpOneDrive.ResumeLayout(false);
            this.tpOneDrive.PerformLayout();
            this.tpGoogleDrive.ResumeLayout(false);
            this.tpGoogleDrive.PerformLayout();
            this.tpPuush.ResumeLayout(false);
            this.tpPuush.PerformLayout();
            ((System.ComponentModel.ISupportInitialize)(this.pbPuush)).EndInit();
            this.tpBox.ResumeLayout(false);
            this.tpBox.PerformLayout();
            this.tpAmazonS3.ResumeLayout(false);
            this.tpAmazonS3.PerformLayout();
            this.tpAzureStorage.ResumeLayout(false);
            this.tpAzureStorage.PerformLayout();
            this.tpGfycat.ResumeLayout(false);
            this.tpGfycat.PerformLayout();
            this.tpMega.ResumeLayout(false);
            this.tpMega.PerformLayout();
            this.tpOwnCloud.ResumeLayout(false);
            this.tpOwnCloud.PerformLayout();
            this.tpMediaFire.ResumeLayout(false);
            this.tpMediaFire.PerformLayout();
            this.tpPushbullet.ResumeLayout(false);
            this.tpPushbullet.PerformLayout();
            this.tpSendSpace.ResumeLayout(false);
            this.tpSendSpace.PerformLayout();
            this.tpGe_tt.ResumeLayout(false);
            this.tpGe_tt.PerformLayout();
            this.tpHostr.ResumeLayout(false);
            this.tpHostr.PerformLayout();
            this.tpJira.ResumeLayout(false);
            this.tpJira.PerformLayout();
            this.gbJiraServer.ResumeLayout(false);
            this.gbJiraServer.PerformLayout();
            this.tpLambda.ResumeLayout(false);
            this.tpLambda.PerformLayout();
            this.tpPomf.ResumeLayout(false);
            this.tpPomf.PerformLayout();
            this.tpSeafile.ResumeLayout(false);
            this.tpSeafile.PerformLayout();
            this.grpSeafileShareSettings.ResumeLayout(false);
            this.grpSeafileShareSettings.PerformLayout();
            ((System.ComponentModel.ISupportInitialize)(this.nudSeafileExpireDays)).EndInit();
            this.grpSeafileAccInfo.ResumeLayout(false);
            this.grpSeafileAccInfo.PerformLayout();
            this.grpSeafileObtainAuthToken.ResumeLayout(false);
            this.grpSeafileObtainAuthToken.PerformLayout();
            this.tpStreamable.ResumeLayout(false);
            this.tpStreamable.PerformLayout();
            this.tpSul.ResumeLayout(false);
            this.tpSul.PerformLayout();
            this.tpLithiio.ResumeLayout(false);
            this.tpLithiio.PerformLayout();
            this.tpPlik.ResumeLayout(false);
            this.gbPlikSettings.ResumeLayout(false);
            this.gbPlikSettings.PerformLayout();
            this.gbPlikLoginCredentials.ResumeLayout(false);
            this.gbPlikLoginCredentials.PerformLayout();
            ((System.ComponentModel.ISupportInitialize)(this.nudPlikTTL)).EndInit();
            this.tpSharedFolder.ResumeLayout(false);
            this.tpSharedFolder.PerformLayout();
            this.tpEmail.ResumeLayout(false);
            this.tpEmail.PerformLayout();
            ((System.ComponentModel.ISupportInitialize)(this.nudEmailSmtpPort)).EndInit();
            this.tpTextUploaders.ResumeLayout(false);
            this.tcTextUploaders.ResumeLayout(false);
            this.tpPastebin.ResumeLayout(false);
            this.tpPastebin.PerformLayout();
            this.tpPaste_ee.ResumeLayout(false);
            this.tpPaste_ee.PerformLayout();
            this.tpGist.ResumeLayout(false);
            this.tpGist.PerformLayout();
            this.tpUpaste.ResumeLayout(false);
            this.tpUpaste.PerformLayout();
            this.tpHastebin.ResumeLayout(false);
            this.tpHastebin.PerformLayout();
            this.tpOneTimeSecret.ResumeLayout(false);
            this.tpOneTimeSecret.PerformLayout();
            this.tpPastie.ResumeLayout(false);
            this.tpPastie.PerformLayout();
            this.tpImageUploaders.ResumeLayout(false);
            this.tcImageUploaders.ResumeLayout(false);
            this.tpImgur.ResumeLayout(false);
            this.tpImgur.PerformLayout();
            this.tpImageShack.ResumeLayout(false);
            this.tpImageShack.PerformLayout();
            this.tpTinyPic.ResumeLayout(false);
            this.tpTinyPic.PerformLayout();
            this.tpFlickr.ResumeLayout(false);
            this.tpFlickr.PerformLayout();
            this.tpPhotobucket.ResumeLayout(false);
            this.gbPhotobucketAlbumPath.ResumeLayout(false);
            this.gbPhotobucketAlbumPath.PerformLayout();
            this.gbPhotobucketAlbums.ResumeLayout(false);
            this.gbPhotobucketAlbums.PerformLayout();
            this.gbPhotobucketUserAccount.ResumeLayout(false);
            this.gbPhotobucketUserAccount.PerformLayout();
            this.tpGooglePhotos.ResumeLayout(false);
            this.tpGooglePhotos.PerformLayout();
            this.tpChevereto.ResumeLayout(false);
            this.tpChevereto.PerformLayout();
            this.tpVgyme.ResumeLayout(false);
            this.tpVgyme.PerformLayout();
            this.tcUploaders.ResumeLayout(false);
            this.gbAmazonS3Advanced.ResumeLayout(false);
            this.gbAmazonS3Advanced.PerformLayout();
            this.ResumeLayout(false);

        }

        #endregion

        private System.Windows.Forms.TextBox txtRapidSharePremiumUserName;
        private AccountTypeControl actRapidShareAccountType;
        private System.Windows.Forms.ToolTip ttHelpTip;
        private ShareX.HelpersLib.TabToListView ttlvMain;
        private System.Windows.Forms.TabPage tpOtherUploaders;
        private System.Windows.Forms.TabControl tcOtherUploaders;
        private System.Windows.Forms.Button btnCustomUploaderHelp;
        private System.Windows.Forms.Label lblCustomUploaderImageUploader;
        private System.Windows.Forms.Button btnCustomUploaderFileUploaderTest;
        private System.Windows.Forms.Label lblCustomUploaderFileUploader;
        private System.Windows.Forms.Button btnCustomUploaderImageUploaderTest;
        private System.Windows.Forms.Label lblCustomUploaderTestResult;
        private System.Windows.Forms.TextBox txtCustomUploaderDeletionURL;
        private System.Windows.Forms.ComboBox cbCustomUploaderFileUploader;
        private System.Windows.Forms.Label lblCustomUploaderDeletionURL;
        private System.Windows.Forms.Button btnCustomUploaderShowLastResponse;
        private System.Windows.Forms.Label lblCustomUploaderResponseType;
        private System.Windows.Forms.ComboBox cbCustomUploaderURLShortener;
        private System.Windows.Forms.GroupBox gbCustomUploaders;
        private System.Windows.Forms.ListBox lbCustomUploaderList;
        private System.Windows.Forms.Button btnCustomUploaderRemove;
        private System.Windows.Forms.TextBox txtCustomUploaderName;
        private System.Windows.Forms.Button btnCustomUploaderAdd;
        private System.Windows.Forms.Label lblCustomUploaderTextUploader;
        private System.Windows.Forms.Label lblCustomUploaderRequestURL;
        private System.Windows.Forms.Button btnCustomUploaderURLShortenerTest;
        private System.Windows.Forms.Button btnCustomUploaderRegexpUpdate;
        private System.Windows.Forms.TextBox txtCustomUploaderRegexp;
        private ShareX.HelpersLib.MyListView lvCustomUploaderRegexps;
        private System.Windows.Forms.ColumnHeader lvRegexpsColumn;
        private System.Windows.Forms.Button btnCustomUploaderRegexpRemove;
        private System.Windows.Forms.Button btnCustomUploaderRegexpAdd;
        private System.Windows.Forms.ComboBox cbCustomUploaderTextUploader;
        private System.Windows.Forms.TextBox txtCustomUploaderThumbnailURL;
        private System.Windows.Forms.Label lblCustomUploaderURLShortener;
        private System.Windows.Forms.ComboBox cbCustomUploaderResponseType;
        private System.Windows.Forms.Button btnCustomUploaderTextUploaderTest;
        private System.Windows.Forms.TextBox txtCustomUploaderURL;
        private System.Windows.Forms.ComboBox cbCustomUploaderImageUploader;
        private System.Windows.Forms.TextBox txtCustomUploaderRequestURL;
        private System.Windows.Forms.RichTextBox txtCustomUploaderLog;
        private System.Windows.Forms.Label lblCustomUploaderThumbnailURL;
        private System.Windows.Forms.Label lblCustomUploaderFileForm;
        private System.Windows.Forms.Label lblCustomUploaderRequestType;
        private System.Windows.Forms.ComboBox cbCustomUploaderRequestType;
        private System.Windows.Forms.TextBox txtCustomUploaderFileForm;
        private System.Windows.Forms.Label lblCustomUploaderURL;
        private System.Windows.Forms.Button btnCustomUploaderArgUpdate;
        private System.Windows.Forms.TextBox txtCustomUploaderArgValue;
        private System.Windows.Forms.Button btnCustomUploaderArgRemove;
        private ShareX.HelpersLib.MyListView lvCustomUploaderArguments;
        private System.Windows.Forms.ColumnHeader chCustomUploaderArgumentsName;
        private System.Windows.Forms.ColumnHeader chCustomUploaderArgumentsValue;
        private System.Windows.Forms.Button btnCustomUploaderArgAdd;
        private System.Windows.Forms.TextBox txtCustomUploaderArgName;
        private System.Windows.Forms.TabPage tpURLShorteners;
        private System.Windows.Forms.TabControl tcURLShorteners;
        private OAuthControl oauth2Bitly;
        private OAuthControl oauth2GoogleURLShortener;
        private AccountTypeControl atcGoogleURLShortenerAccountType;
        private System.Windows.Forms.TextBox txtYourlsPassword;
        private System.Windows.Forms.TextBox txtYourlsUsername;
        private System.Windows.Forms.TextBox txtYourlsSignature;
        private System.Windows.Forms.Label lblYourlsNote;
        private System.Windows.Forms.Label lblYourlsPassword;
        private System.Windows.Forms.Label lblYourlsUsername;
        private System.Windows.Forms.Label lblYourlsSignature;
        private System.Windows.Forms.TextBox txtYourlsAPIURL;
        private System.Windows.Forms.Label lblYourlsAPIURL;
        internal System.Windows.Forms.TabPage tpFileUploaders;
        private System.Windows.Forms.TabControl tcFileUploaders;
        private System.Windows.Forms.CheckBox cbDropboxAutoCreateShareableLink;
        private System.Windows.Forms.PictureBox pbDropboxLogo;
        private System.Windows.Forms.Label lblDropboxPath;
        private System.Windows.Forms.TextBox txtDropboxPath;
        private System.Windows.Forms.Button btnCopyShowFiles;
        internal System.Windows.Forms.TabPage tpFTP;
        private System.Windows.Forms.Button btnFTPClient;
        private System.Windows.Forms.Label lblFTPFile;
        private System.Windows.Forms.Label lblFTPText;
        private System.Windows.Forms.Label lblFTPImage;
        private System.Windows.Forms.ComboBox cbFTPImage;
        private System.Windows.Forms.ComboBox cbFTPFile;
        private System.Windows.Forms.ComboBox cbFTPText;
        private System.Windows.Forms.Label lblMegaStatus;
        private System.Windows.Forms.Button btnMegaRefreshFolders;
        private System.Windows.Forms.Button btnMegaRegister;
        private System.Windows.Forms.Label lblMegaFolder;
        private System.Windows.Forms.ComboBox cbMegaFolder;
        private System.Windows.Forms.Label lblMegaEmail;
        private System.Windows.Forms.TextBox txtMegaEmail;
        private System.Windows.Forms.Label lblMegaPassword;
        private System.Windows.Forms.TextBox txtMegaPassword;
        private System.Windows.Forms.Button btnMegaLogin;
        private System.Windows.Forms.Label lblMegaStatusTitle;
        private System.Windows.Forms.TextBox txtAmazonS3CustomDomain;
        private System.Windows.Forms.Label lblAmazonS3PathPreviewLabel;
        private System.Windows.Forms.Label lblAmazonS3PathPreview;
        private System.Windows.Forms.Button btnAmazonS3BucketNameOpen;
        private System.Windows.Forms.Button btnAmazonS3AccessKeyOpen;
        private System.Windows.Forms.CheckBox cbAmazonS3CustomCNAME;
        private System.Windows.Forms.ComboBox cbAmazonS3Endpoints;
        private System.Windows.Forms.Label lblAmazonS3BucketName;
        private System.Windows.Forms.TextBox txtAmazonS3BucketName;
        private System.Windows.Forms.Label lblAmazonS3Endpoints;
        private System.Windows.Forms.TextBox txtAmazonS3ObjectPrefix;
        private System.Windows.Forms.Label lblAmazonS3ObjectPrefix;
        private System.Windows.Forms.TextBox txtAmazonS3SecretKey;
        private System.Windows.Forms.Label lblAmazonS3SecretKey;
        private System.Windows.Forms.Label lblAmazonS3AccessKey;
        private System.Windows.Forms.TextBox txtAmazonS3AccessKey;
        private System.Windows.Forms.Label lblPushbulletDevices;
        private System.Windows.Forms.ComboBox cboPushbulletDevices;
        private System.Windows.Forms.Button btnPushbulletGetDeviceList;
        private System.Windows.Forms.Label lblPushbulletUserKey;
        private System.Windows.Forms.TextBox txtPushbulletUserKey;
        private System.Windows.Forms.CheckBox cbGoogleDriveIsPublic;
        private OAuthControl oauth2GoogleDrive;
        private System.Windows.Forms.Label lblBoxFolderTip;
        private System.Windows.Forms.CheckBox cbBoxShare;
        private ShareX.HelpersLib.MyListView lvBoxFolders;
        private System.Windows.Forms.ColumnHeader chBoxFoldersName;
        private System.Windows.Forms.Label lblBoxFolderID;
        private System.Windows.Forms.Button btnBoxRefreshFolders;
        private OAuthControl oauth2Box;
        private System.Windows.Forms.Button btnSendSpaceRegister;
        private System.Windows.Forms.Label lblSendSpacePassword;
        private System.Windows.Forms.Label lblSendSpaceUsername;
        private System.Windows.Forms.TextBox txtSendSpacePassword;
        private System.Windows.Forms.TextBox txtSendSpaceUserName;
        private AccountTypeControl atcSendSpaceAccountType;
        private System.Windows.Forms.Label lblGe_ttStatus;
        private System.Windows.Forms.Label lblGe_ttPassword;
        private System.Windows.Forms.Label lblGe_ttEmail;
        private System.Windows.Forms.Button btnGe_ttLogin;
        private System.Windows.Forms.TextBox txtGe_ttPassword;
        private System.Windows.Forms.TextBox txtGe_ttEmail;
        private System.Windows.Forms.CheckBox cbLocalhostrDirectURL;
        private System.Windows.Forms.Label lblLocalhostrPassword;
        private System.Windows.Forms.Label lblLocalhostrEmail;
        private System.Windows.Forms.TextBox txtLocalhostrPassword;
        private System.Windows.Forms.TextBox txtLocalhostrEmail;
        private System.Windows.Forms.TextBox txtJiraIssuePrefix;
        private System.Windows.Forms.Label lblJiraIssuePrefix;
        private System.Windows.Forms.GroupBox gbJiraServer;
        private System.Windows.Forms.TextBox txtJiraConfigHelp;
        private System.Windows.Forms.TextBox txtJiraHost;
        private System.Windows.Forms.Label lblJiraHost;
        private OAuthControl oAuthJira;
        private System.Windows.Forms.Label lblEmailSmtpServer;
        private System.Windows.Forms.Label lblEmailPassword;
        private System.Windows.Forms.CheckBox cbEmailRememberLastTo;
        private System.Windows.Forms.TextBox txtEmailFrom;
        private System.Windows.Forms.TextBox txtEmailPassword;
        private System.Windows.Forms.TextBox txtEmailDefaultBody;
        private System.Windows.Forms.Label lblEmailFrom;
        private System.Windows.Forms.TextBox txtEmailSmtpServer;
        private System.Windows.Forms.Label lblEmailDefaultSubject;
        private System.Windows.Forms.Label lblEmailDefaultBody;
        private System.Windows.Forms.NumericUpDown nudEmailSmtpPort;
        private System.Windows.Forms.Label lblEmailSmtpPort;
        private System.Windows.Forms.TextBox txtEmailDefaultSubject;
        private AccountsControl ucLocalhostAccounts;
        private System.Windows.Forms.Label lblSharedFolderFiles;
        private System.Windows.Forms.Label lblSharedFolderText;
        private System.Windows.Forms.Label lblSharedFolderImages;
        private System.Windows.Forms.ComboBox cboSharedFolderFiles;
        private System.Windows.Forms.ComboBox cboSharedFolderText;
        private System.Windows.Forms.ComboBox cboSharedFolderImages;
        private System.Windows.Forms.TabPage tpTextUploaders;
        private System.Windows.Forms.TabControl tcTextUploaders;
        private System.Windows.Forms.Button btnPastebinLogin;
        private System.Windows.Forms.Label lblPaste_eeUserAPIKey;
        private System.Windows.Forms.TextBox txtPaste_eeUserAPIKey;
        private System.Windows.Forms.CheckBox cbGistPublishPublic;
        private OAuthControl oAuth2Gist;
        private AccountTypeControl atcGistAccountType;
        private System.Windows.Forms.CheckBox cbUpasteIsPublic;
        private System.Windows.Forms.Label lblUpasteUserKey;
        private System.Windows.Forms.TextBox txtUpasteUserKey;
        private System.Windows.Forms.TabPage tpImageUploaders;
        private System.Windows.Forms.TabControl tcImageUploaders;
        private OAuthControl oauth2Imgur;
        private System.Windows.Forms.ListView lvImgurAlbumList;
        private System.Windows.Forms.ColumnHeader chImgurID;
        private System.Windows.Forms.ColumnHeader chImgurTitle;
        private System.Windows.Forms.ColumnHeader chImgurDescription;
        private System.Windows.Forms.Button btnImgurRefreshAlbumList;
        private System.Windows.Forms.ComboBox cbImgurThumbnailType;
        private System.Windows.Forms.Label lblImgurThumbnailType;
        private AccountTypeControl atcImgurAccountType;
        private System.Windows.Forms.Button btnImageShackLogin;
        private System.Windows.Forms.Button btnImageShackOpenPublicProfile;
        private System.Windows.Forms.CheckBox cbImageShackIsPublic;
        private System.Windows.Forms.Button btnImageShackOpenMyImages;
        private System.Windows.Forms.Label lblImageShackUsername;
        private System.Windows.Forms.TextBox txtImageShackUsername;
        private System.Windows.Forms.TextBox txtImageShackPassword;
        private System.Windows.Forms.Label lblImageShackPassword;
        private AccountTypeControl atcTinyPicAccountType;
        private System.Windows.Forms.Button btnTinyPicLogin;
        private System.Windows.Forms.TextBox txtTinyPicPassword;
        private System.Windows.Forms.Label lblTinyPicPassword;
        private System.Windows.Forms.TextBox txtTinyPicUsername;
        private System.Windows.Forms.Label lblTinyPicUsername;
        private System.Windows.Forms.Button btnTinyPicOpenMyImages;
        private System.Windows.Forms.GroupBox gbPhotobucketAlbumPath;
        private System.Windows.Forms.Button btnPhotobucketAddAlbum;
        private System.Windows.Forms.Button btnPhotobucketRemoveAlbum;
        private System.Windows.Forms.ComboBox cboPhotobucketAlbumPaths;
        private System.Windows.Forms.GroupBox gbPhotobucketAlbums;
        private System.Windows.Forms.Label lblPhotobucketNewAlbumName;
        private System.Windows.Forms.Label lblPhotobucketParentAlbumPath;
        private System.Windows.Forms.TextBox txtPhotobucketNewAlbumName;
        private System.Windows.Forms.TextBox txtPhotobucketParentAlbumPath;
        private System.Windows.Forms.Button btnPhotobucketCreateAlbum;
        private System.Windows.Forms.GroupBox gbPhotobucketUserAccount;
        private System.Windows.Forms.Label lblPhotobucketDefaultAlbumName;
        private System.Windows.Forms.Button btnPhotobucketAuthOpen;
        private System.Windows.Forms.TextBox txtPhotobucketDefaultAlbumName;
        private System.Windows.Forms.Label lblPhotobucketVerificationCode;
        private System.Windows.Forms.Button btnPhotobucketAuthComplete;
        private System.Windows.Forms.TextBox txtPhotobucketVerificationCode;
        private System.Windows.Forms.Label lblPhotobucketAccountStatus;
        private System.Windows.Forms.TextBox txtPicasaAlbumID;
        private System.Windows.Forms.Label lblPicasaAlbumID;
        private System.Windows.Forms.ListView lvPicasaAlbumList;
        private System.Windows.Forms.ColumnHeader chPicasaID;
        private System.Windows.Forms.ColumnHeader chPicasaName;
        private System.Windows.Forms.ColumnHeader chPicasaDescription;
        private System.Windows.Forms.Button btnPicasaRefreshAlbumList;
        private OAuthControl oauth2Picasa;
        private System.Windows.Forms.TabControl tcUploaders;
        private ShareX.HelpersLib.ExportImportControl eiCustomUploaders;
        private ShareX.HelpersLib.ExportImportControl eiFTP;
        private OAuthControl oauth2Dropbox;
        private System.Windows.Forms.TextBox txtBitlyDomain;
        private System.Windows.Forms.Label lblBitlyDomain;
        private System.Windows.Forms.TextBox txtGoogleDriveFolderID;
        private System.Windows.Forms.Label lblGoogleDriveFolderID;
        private ShareX.HelpersLib.MyListView lvGoogleDriveFoldersList;
        private System.Windows.Forms.ColumnHeader chGoogleDriveTitle;
        private System.Windows.Forms.Button btnGoogleDriveRefreshFolders;
        private System.Windows.Forms.ColumnHeader chGoogleDriveDescription;
        private System.Windows.Forms.CheckBox cbGoogleDriveUseFolder;
        private System.Windows.Forms.Label lblWidthHint;
        private System.Windows.Forms.Button btnCustomUploaderExamples;
        private System.Windows.Forms.TextBox txtOwnCloudPath;
        private System.Windows.Forms.TextBox txtOwnCloudPassword;
        private System.Windows.Forms.TextBox txtOwnCloudUsername;
        private System.Windows.Forms.TextBox txtOwnCloudHost;
        private System.Windows.Forms.Label lblOwnCloudPath;
        private System.Windows.Forms.Label lblOwnCloudPassword;
        private System.Windows.Forms.Label lblOwnCloudUsername;
        private System.Windows.Forms.Label lblOwnCloudHost;
        private System.Windows.Forms.CheckBox cbOwnCloudCreateShare;
        private System.Windows.Forms.CheckBox cbOwnCloudDirectLink;
        private System.Windows.Forms.TextBox txtAdflyAPIUID;
        private System.Windows.Forms.Label lblAdflyAPIUID;
        private System.Windows.Forms.TextBox txtAdflyAPIKEY;
        private System.Windows.Forms.Label lblAdflyAPIKEY;
        private System.Windows.Forms.LinkLabel llAdflyLink;
        private System.Windows.Forms.CheckBox cbImgurDirectLink;
        private System.Windows.Forms.TextBox txtMediaFirePassword;
        private System.Windows.Forms.TextBox txtMediaFireEmail;
        private System.Windows.Forms.Label lblMediaFirePassword;
        private System.Windows.Forms.Label lblMediaFireEmail;
        private System.Windows.Forms.TextBox txtMediaFirePath;
        private System.Windows.Forms.Label lblMediaFirePath;
        private System.Windows.Forms.CheckBox cbMediaFireUseLongLink;
        private OAuthControl oAuth2OneDrive;
        private System.Windows.Forms.CheckBox cbImgurUploadSelectedAlbum;
        private System.Windows.Forms.Label lblPastebinLoginStatus;
        private System.Windows.Forms.TextBox txtPastebinTitle;
        private System.Windows.Forms.TextBox txtPastebinPassword;
        private System.Windows.Forms.TextBox txtPastebinUsername;
        private System.Windows.Forms.Label lblPastebinExpiration;
        private System.Windows.Forms.Label lblPastebinPrivacy;
        private System.Windows.Forms.Label lblPastebinTitle;
        private System.Windows.Forms.Label lblPastebinPassword;
        private System.Windows.Forms.Label lblPastebinUsername;
        private System.Windows.Forms.ComboBox cbPastebinExpiration;
        private System.Windows.Forms.ComboBox cbPastebinPrivacy;
        private System.Windows.Forms.Label lblPastebinSyntax;
        private System.Windows.Forms.Button btnPastebinRegister;
        private System.Windows.Forms.Label lblCheveretoUploadURL;
        private System.Windows.Forms.TextBox txtCheveretoUploadURL;
        private System.Windows.Forms.TextBox txtCheveretoAPIKey;
        private System.Windows.Forms.Label lblCheveretoAPIKey;
        private System.Windows.Forms.CheckBox cbCheveretoDirectURL;
        private System.Windows.Forms.ComboBox cbPastebinSyntax;
        private System.Windows.Forms.TextBox txtHastebinSyntaxHighlighting;
        private System.Windows.Forms.TextBox txtHastebinCustomDomain;
        private System.Windows.Forms.Label lblHastebinSyntaxHighlighting;
        private System.Windows.Forms.Label lblHastebinCustomDomain;
        private System.Windows.Forms.CheckBox cbOneDriveCreateShareableLink;
        private System.Windows.Forms.Label lblOneDriveFolderID;
        private System.Windows.Forms.TreeView tvOneDrive;
        private System.Windows.Forms.Label lblLambdaApiKey;
        private System.Windows.Forms.TextBox txtLambdaApiKey;
        private System.Windows.Forms.Label lblLambdaInfo;
        private System.Windows.Forms.Label lblLambdaUploadURL;
        private System.Windows.Forms.ComboBox cbLambdaUploadURL;
        private System.Windows.Forms.Label lblLithiioApiKey;
        private System.Windows.Forms.TextBox txtLithiioApiKey;
        private OAuthControl oauthTwitter;
        private System.Windows.Forms.TextBox txtTwitterDescription;
        private System.Windows.Forms.Label lblTwitterDescription;
        private System.Windows.Forms.Button btnTwitterRemove;
        private System.Windows.Forms.Button btnTwitterAdd;
        private System.Windows.Forms.Label lblTwitterDefaultMessage;
        private System.Windows.Forms.TextBox txtTwitterDefaultMessage;
        private System.Windows.Forms.CheckBox cbTwitterSkipMessageBox;
        private System.Windows.Forms.TextBox txtCoinURLUUID;
        private System.Windows.Forms.Label lblCoinURLUUID;
        private System.Windows.Forms.CheckBox cbOwnCloud81Compatibility;
        private System.Windows.Forms.Button btnCustomUploaderClearUploaders;
        private System.Windows.Forms.Label lblOneTimeSecretAPIKey;
        private System.Windows.Forms.Label lblOneTimeSecretEmail;
        private System.Windows.Forms.TextBox txtOneTimeSecretAPIKey;
        private System.Windows.Forms.TextBox txtOneTimeSecretEmail;
        private System.Windows.Forms.TextBox txtPolrAPIKey;
        private System.Windows.Forms.Label lblPolrAPIKey;
        private System.Windows.Forms.TextBox txtPolrAPIHostname;
        private System.Windows.Forms.Label lblPolrAPIHostname;
        private System.Windows.Forms.CheckBox cbImgurUseGIFV;
        private System.Windows.Forms.ListBox lbTwitterAccounts;
        private System.Windows.Forms.Button btnTwitterNameUpdate;
        private System.Windows.Forms.Label lblPomfResultURL;
        private System.Windows.Forms.Label lblPomfUploadURL;
        private System.Windows.Forms.Label lblPomfUploaders;
        private System.Windows.Forms.ComboBox cbPomfUploaders;
        private System.Windows.Forms.TextBox txtPomfUploadURL;
        private System.Windows.Forms.TextBox txtPomfResultURL;
        private System.Windows.Forms.Button btnSeafileCheckAuthToken;
        private System.Windows.Forms.Button btnSeafileCheckAPIURL;
        private System.Windows.Forms.GroupBox grpSeafileObtainAuthToken;
        private System.Windows.Forms.Button btnSeafileGetAuthToken;
        private System.Windows.Forms.TextBox txtSeafilePassword;
        private System.Windows.Forms.TextBox txtSeafileUsername;
        private System.Windows.Forms.Label lblSeafileUsername;
        private System.Windows.Forms.Label lblSeafilePassword;
        private System.Windows.Forms.CheckBox cbSeafileIgnoreInvalidCert;
        private System.Windows.Forms.CheckBox cbSeafileCreateShareableURL;
        private System.Windows.Forms.TextBox txtSeafileAuthToken;
        private System.Windows.Forms.Label lblSeafileAuthToken;
        private System.Windows.Forms.Label lblSeafileAPIURL;
        private System.Windows.Forms.GroupBox grpSeafileAccInfo;
        private System.Windows.Forms.Button btnRefreshSeafileAccInfo;
        private System.Windows.Forms.TextBox txtSeafileAccInfoUsage;
        private System.Windows.Forms.TextBox txtSeafileAccInfoEmail;
        private System.Windows.Forms.Label lblSeafileAccInfoEmail;
        private System.Windows.Forms.Label lblSeafileAccInfoUsage;
        private System.Windows.Forms.Button txtSeafileUploadLocationRefresh;
        private System.Windows.Forms.Label lblSeafileSelectLibrary;
        private System.Windows.Forms.Label lblSeafileWritePermNotif;
        private HelpersLib.MyListView lvSeafileLibraries;
        private System.Windows.Forms.ColumnHeader colSeafileLibraryName;
        private System.Windows.Forms.Button btnSeafilePathValidate;
        private System.Windows.Forms.TextBox txtSeafileDirectoryPath;
        private System.Windows.Forms.Label lblSeafilePath;
        private System.Windows.Forms.ColumnHeader colSeafileLibrarySize;
        private System.Windows.Forms.ColumnHeader colSeafileLibraryEncrypted;
        private System.Windows.Forms.Button btnSeafileLibraryPasswordValidate;
        private System.Windows.Forms.TextBox txtSeafileLibraryPassword;
        private System.Windows.Forms.Label lblSeafileLibraryPassword;
        private System.Windows.Forms.GroupBox grpSeafileShareSettings;
        private System.Windows.Forms.TextBox txtSeafileSharePassword;
        private System.Windows.Forms.Label lblSeafileSharePassword;
        private System.Windows.Forms.NumericUpDown nudSeafileExpireDays;
        private System.Windows.Forms.Label lblSeafileDaysToExpire;
        private System.Windows.Forms.ComboBox cbSeafileAPIURL;
        private System.Windows.Forms.TabControl tcCustomUploaderArguments;
        private System.Windows.Forms.TabPage tpCustomUploaderArguments;
        private System.Windows.Forms.TabPage tpCustomUploaderHeaders;
        private System.Windows.Forms.Button btnCustomUploaderHeaderUpdate;
        private System.Windows.Forms.TextBox txtCustomUploaderHeaderName;
        private System.Windows.Forms.TextBox txtCustomUploaderHeaderValue;
        private System.Windows.Forms.Button btnCustomUploaderHeaderAdd;
        private System.Windows.Forms.Button btnCustomUploaderHeaderRemove;
        private HelpersLib.MyListView lvCustomUploaderHeaders;
        private System.Windows.Forms.ColumnHeader chCustomUploaderHeadersName;
        private System.Windows.Forms.ColumnHeader chCustomUploaderHeadersValue;
        private System.Windows.Forms.Button btnPomfTest;
        private System.Windows.Forms.TextBox txtStreamablePassword;
        private System.Windows.Forms.TextBox txtStreamableUsername;
        private System.Windows.Forms.Label lblStreamableUsername;
        private System.Windows.Forms.Label lblStreamablePassword;
        private System.Windows.Forms.CheckBox cbStreamableAnonymous;
        private System.Windows.Forms.TabControl tcCustomUploaderResponseParse;
        private System.Windows.Forms.TabPage tpCustomUploaderRegexParse;
        private System.Windows.Forms.Button btnCustomUploaderRegexAddSyntax;
        private System.Windows.Forms.TabPage tpCustomUploaderJsonParse;
        private System.Windows.Forms.Label lblCustomUploaderJsonPathExample;
        private System.Windows.Forms.Label lblCustomUploaderJsonPath;
        private System.Windows.Forms.TextBox txtCustomUploaderJsonPath;
        private System.Windows.Forms.TabPage tpCustomUploaderXmlParse;
        private System.Windows.Forms.Button btnCustomUploaderJsonAddSyntax;
        private System.Windows.Forms.Button btnCustomUploadJsonPathHelp;
        private System.Windows.Forms.Button btnCustomUploaderXmlSyntaxAdd;
        private System.Windows.Forms.Button btnCustomUploaderXPathHelp;
        private System.Windows.Forms.Label lblCustomUploaderXPathExample;
        private System.Windows.Forms.Label lblCustomUploaderXPath;
        private System.Windows.Forms.TextBox txtCustomUploaderXPath;
        private System.Windows.Forms.Button btnCustomUploaderRegexHelp;
        private System.Windows.Forms.Label lblSulAPIKey;
        private System.Windows.Forms.TextBox txtSulAPIKey;
        private System.Windows.Forms.Button btnCustomUploadersExportAll;
        private System.Windows.Forms.TextBox txtVgymeUserKey;
        private System.Windows.Forms.Label lvlVgymeUserKey;
        private System.Windows.Forms.LinkLabel llVgymeAccountDetailsPage;
        private System.Windows.Forms.Label lblCheveretoUploaders;
        private System.Windows.Forms.ComboBox cbCheveretoUploaders;
        private System.Windows.Forms.Label lblCheveretoUploadURLExample;
        private System.Windows.Forms.Button btnCheveretoTestAll;
        private System.Windows.Forms.CheckBox cbPastebinRaw;
        private System.Windows.Forms.CheckBox cbGistUseRawURL;
        private System.Windows.Forms.CheckBox cbStreamableUseDirectURL;
        internal System.Windows.Forms.TabPage tpImgur;
        internal System.Windows.Forms.TabPage tpImageShack;
        internal System.Windows.Forms.TabPage tpTinyPic;
        internal System.Windows.Forms.TabPage tpFlickr;
        internal System.Windows.Forms.TabPage tpPhotobucket;
        internal System.Windows.Forms.TabPage tpGooglePhotos;
        internal System.Windows.Forms.TabPage tpChevereto;
        internal System.Windows.Forms.TabPage tpVgyme;
        internal System.Windows.Forms.TabPage tpPastebin;
        internal System.Windows.Forms.TabPage tpPaste_ee;
        internal System.Windows.Forms.TabPage tpGist;
        internal System.Windows.Forms.TabPage tpUpaste;
        internal System.Windows.Forms.TabPage tpHastebin;
        internal System.Windows.Forms.TabPage tpOneTimeSecret;
        internal System.Windows.Forms.TabPage tpDropbox;
        internal System.Windows.Forms.TabPage tpOneDrive;
        internal System.Windows.Forms.TabPage tpGoogleDrive;
        internal System.Windows.Forms.TabPage tpBox;
        internal System.Windows.Forms.TabPage tpAmazonS3;
        internal System.Windows.Forms.TabPage tpMega;
        internal System.Windows.Forms.TabPage tpOwnCloud;
        internal System.Windows.Forms.TabPage tpMediaFire;
        internal System.Windows.Forms.TabPage tpPushbullet;
        internal System.Windows.Forms.TabPage tpSendSpace;
        internal System.Windows.Forms.TabPage tpGe_tt;
        internal System.Windows.Forms.TabPage tpHostr;
        internal System.Windows.Forms.TabPage tpJira;
        internal System.Windows.Forms.TabPage tpLambda;
        internal System.Windows.Forms.TabPage tpLithiio;
        internal System.Windows.Forms.TabPage tpPomf;
        internal System.Windows.Forms.TabPage tpSeafile;
        internal System.Windows.Forms.TabPage tpSul;
        internal System.Windows.Forms.TabPage tpStreamable;
        internal System.Windows.Forms.TabPage tpSharedFolder;
        internal System.Windows.Forms.TabPage tpEmail;
        internal System.Windows.Forms.TabPage tpBitly;
        internal System.Windows.Forms.TabPage tpGoogleURLShortener;
        internal System.Windows.Forms.TabPage tpYourls;
        internal System.Windows.Forms.TabPage tpAdFly;
        internal System.Windows.Forms.TabPage tpCoinURL;
        internal System.Windows.Forms.TabPage tpPolr;
        internal System.Windows.Forms.TabPage tpTwitter;
        internal System.Windows.Forms.TabPage tpCustomUploaders;
        private System.Windows.Forms.TextBox txtEmailAutomaticSendTo;
        private System.Windows.Forms.CheckBox cbEmailAutomaticSend;
        private System.Windows.Forms.Button btnLithiioGetAPIKey;
        private System.Windows.Forms.CheckBox cbGoogleDriveDirectLink;
        private System.Windows.Forms.Label lblPuushAPIKey;
        private System.Windows.Forms.TextBox txtPuushAPIKey;
        private System.Windows.Forms.LinkLabel llPuushForgottenPassword;
        private System.Windows.Forms.Button btnPuushLogin;
        private System.Windows.Forms.TextBox txtPuushPassword;
        private System.Windows.Forms.TextBox txtPuushEmail;
        private System.Windows.Forms.Label lblPuushEmail;
        private System.Windows.Forms.Label lblPuushPassword;
        internal System.Windows.Forms.TabPage tpPuush;
        private System.Windows.Forms.PictureBox pbPuush;
        private System.Windows.Forms.CheckBox cbHastebinUseFileExtension;
        private System.Windows.Forms.Label lblOwnCloudHostExample;
        internal System.Windows.Forms.TabPage tpPastie;
        private System.Windows.Forms.CheckBox cbPastieIsPublic;
        private System.Windows.Forms.CheckBox cbPolrUseAPIv1;
        private System.Windows.Forms.CheckBox cbPolrIsSecret;
        private HelpersLib.MenuButton mbCustomUploaderDestinationType;
        private System.Windows.Forms.ContextMenuStrip cmsCustomUploaderDestinationType;
        internal System.Windows.Forms.TabPage tpAzureStorage;
        private System.Windows.Forms.Label lblAzureStorageAccessKey;
        private System.Windows.Forms.TextBox txtAzureStorageAccountName;
        private System.Windows.Forms.Label lblAzureStorageAccountName;
        private System.Windows.Forms.TextBox txtAzureStorageAccessKey;
        private System.Windows.Forms.TextBox txtAzureStorageContainer;
        private System.Windows.Forms.Label lblAzureStorageContainer;
        private System.Windows.Forms.Button btnAzureStoragePortal;
        private System.Windows.Forms.ComboBox cbAzureStorageEnvironment;
        private System.Windows.Forms.Label lblAzureStorageEnvironment;
        private System.Windows.Forms.TextBox txtAzureStorageCustomDomain;
        private System.Windows.Forms.Label lblAzureStorageCustomDomain;
        internal System.Windows.Forms.TabPage tpPlik;
        private System.Windows.Forms.GroupBox gbPlikSettings;
        private System.Windows.Forms.TextBox txtPlikComment;
        private System.Windows.Forms.CheckBox cbPlikComment;
        private System.Windows.Forms.CheckBox cbPlikRemovable;
        private System.Windows.Forms.GroupBox gbPlikLoginCredentials;
        private System.Windows.Forms.CheckBox cbPlikIsSecured;
        private System.Windows.Forms.Label lblPlikAPIKey;
        private System.Windows.Forms.TextBox txtPlikAPIKey;
        private System.Windows.Forms.Label lblPlikPassword;
        private System.Windows.Forms.Label lblPlikUsername;
        private System.Windows.Forms.TextBox txtPlikPassword;
        private System.Windows.Forms.TextBox txtPlikLogin;
        private System.Windows.Forms.Label lblPlikURL;
        private System.Windows.Forms.TextBox txtPlikURL;
        private System.Windows.Forms.CheckBox cbPlikOneShot;
        private System.Windows.Forms.ComboBox cbxPlikTTLUnit;
        private System.Windows.Forms.NumericUpDown nudPlikTTL;
        private System.Windows.Forms.Label lblPlikTTL;
        private System.Windows.Forms.TextBox txtGistCustomURL;
        private System.Windows.Forms.Label lblGistCustomURL;
        private System.Windows.Forms.Label lblGistOAuthInfo;
        private System.Windows.Forms.Label lblGistCustomURLExample;
        private System.Windows.Forms.TextBox txtAmazonS3Region;
        private System.Windows.Forms.TextBox txtAmazonS3Endpoint;
        private System.Windows.Forms.Label lblAmazonS3Region;
        private System.Windows.Forms.Label lblAmazonS3Endpoint;
        private System.Windows.Forms.CheckBox cbDropboxUseDirectLink;
        private System.Windows.Forms.CheckBox cbAmazonS3UsePathStyle;
        private OAuthControl oauth2Gfycat;
        private AccountTypeControl atcGfycatAccountType;
        private System.Windows.Forms.CheckBox cbGfycatIsPublic;
        internal System.Windows.Forms.TabPage tpGfycat;
        private System.Windows.Forms.Panel pFTPTransferMode;
        private System.Windows.Forms.RadioButton rbFTPTransferModeActive;
        private System.Windows.Forms.RadioButton rbFTPTransferModePassive;
        private System.Windows.Forms.Panel pFTPProtocol;
        private System.Windows.Forms.RadioButton rbFTPProtocolFTP;
        private System.Windows.Forms.RadioButton rbFTPProtocolFTPS;
        private System.Windows.Forms.RadioButton rbFTPProtocolSFTP;
        private System.Windows.Forms.Label lblFTPTransferMode;
        private System.Windows.Forms.Label lblFTPURLPreviewValue;
        private System.Windows.Forms.Label lblFTPURLPreview;
        private System.Windows.Forms.ComboBox cbFTPURLPathProtocol;
        private System.Windows.Forms.TextBox txtFTPURLPath;
        private System.Windows.Forms.Label lblFTPURLPath;
        private System.Windows.Forms.TextBox txtFTPRemoteDirectory;
        private System.Windows.Forms.Label lblFTPRemoteDirectory;
        private System.Windows.Forms.Button btnFTPRemove;
        private System.Windows.Forms.Button btnFTPAdd;
        private System.Windows.Forms.ComboBox cbFTPAccounts;
        private System.Windows.Forms.Label lblFTPAccounts;
        private System.Windows.Forms.TextBox txtFTPPassword;
        private System.Windows.Forms.Label lblFTPPassword;
        private System.Windows.Forms.TextBox txtFTPUsername;
        private System.Windows.Forms.Label lblFTPUsername;
        private System.Windows.Forms.NumericUpDown nudFTPPort;
        private System.Windows.Forms.Label lblFTPPort;
        private System.Windows.Forms.TextBox txtFTPHost;
        private System.Windows.Forms.Label lblFTPHost;
        private System.Windows.Forms.TextBox txtFTPName;
        private System.Windows.Forms.Label lblFTPName;
        private System.Windows.Forms.Label lblFTPProtocol;
        private System.Windows.Forms.CheckBox cbFTPRemoveFileExtension;
        private System.Windows.Forms.CheckBox cbFTPAppendRemoteDirectory;
        private System.Windows.Forms.Button btnFTPDuplicate;
        private System.Windows.Forms.Button btnFTPTest;
        private System.Windows.Forms.GroupBox gbFTPAccount;
        private System.Windows.Forms.GroupBox gbFTPS;
        private System.Windows.Forms.TextBox txtFTPSCertificateLocation;
        private System.Windows.Forms.Label lblFTPSCertificateLocation;
        private System.Windows.Forms.ComboBox cbFTPSEncryption;
        private System.Windows.Forms.Label lblFTPSEncryption;
        private System.Windows.Forms.Button btnFTPSCertificateLocationBrowse;
        private System.Windows.Forms.GroupBox gbSFTP;
        private System.Windows.Forms.TextBox txtSFTPKeyLocation;
        private System.Windows.Forms.Label lblSFTPKeyLocation;
        private System.Windows.Forms.TextBox txtSFTPKeyPassphrase;
        private System.Windows.Forms.Button btnSFTPKeyLocationBrowse;
        private System.Windows.Forms.Label lblSFTPKeyPassphrase;
        private System.Windows.Forms.Button btnCustomUploaderDuplicate;
        private System.Windows.Forms.Panel pCustomUploader;
        private System.Windows.Forms.Button btnCustomUploaderURLSharingServiceTest;
        private System.Windows.Forms.ComboBox cbCustomUploaderURLSharingService;
        private System.Windows.Forms.Label lblCustomUploaderURLSharingService;
        private System.Windows.Forms.Label lblCustomUploaderName;
        private System.Windows.Forms.Label lblAmazonS3StorageClass;
        private System.Windows.Forms.ComboBox cbAmazonS3StorageClass;
        private System.Windows.Forms.Button btnAmazonS3StorageClassHelp;
        private System.Windows.Forms.Button btnPaste_eeGetUserKey;
        private OAuthControl oauthFlickr;
        private System.Windows.Forms.CheckBox cbFlickrDirectLink;
        private System.Windows.Forms.Button btnSulGetAPIKey;
        private System.Windows.Forms.Button btnLithiioFetchAPIKey;
        private System.Windows.Forms.TextBox txtLithiioPassword;
        private System.Windows.Forms.TextBox txtLithiioEmail;
        private System.Windows.Forms.Label lblLithiioPassword;
        private System.Windows.Forms.Label lblLithiioEmail;
        private System.Windows.Forms.CheckBox cbAmazonS3PublicACL;
        private System.Windows.Forms.GroupBox gbAmazonS3Advanced;
    }
}<|MERGE_RESOLUTION|>--- conflicted
+++ resolved
@@ -2531,15 +2531,8 @@
             // 
             // tpAmazonS3
             // 
-<<<<<<< HEAD
             this.tpAmazonS3.BackColor = System.Drawing.SystemColors.Window;
-            this.tpAmazonS3.Controls.Add(this.btnAmazonS3StorageClassHelp);
-            this.tpAmazonS3.Controls.Add(this.lblAmazonS3StorageClass);
-            this.tpAmazonS3.Controls.Add(this.cbAmazonS3StorageClass);
-            this.tpAmazonS3.Controls.Add(this.cbAmazonS3UsePathStyle);
-=======
             this.tpAmazonS3.Controls.Add(this.gbAmazonS3Advanced);
->>>>>>> f6f9f87e
             this.tpAmazonS3.Controls.Add(this.lblAmazonS3Endpoint);
             this.tpAmazonS3.Controls.Add(this.txtAmazonS3Endpoint);
             this.tpAmazonS3.Controls.Add(this.lblAmazonS3Region);
